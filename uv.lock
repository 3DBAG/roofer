version = 1
revision = 3
requires-python = ">=3.13"

[[package]]
name = "alabaster"
version = "1.0.0"
source = { registry = "https://pypi.org/simple" }
sdist = { url = "https://files.pythonhosted.org/packages/a6/f8/d9c74d0daf3f742840fd818d69cfae176fa332022fd44e3469487d5a9420/alabaster-1.0.0.tar.gz", hash = "sha256:c00dca57bca26fa62a6d7d0a9fcce65f3e026e9bfe33e9c538fd3fbb2144fd9e", size = 24210, upload-time = "2024-07-26T18:15:03.762Z" }
wheels = [
    { url = "https://files.pythonhosted.org/packages/7e/b3/6b4067be973ae96ba0d615946e314c5ae35f9f993eca561b356540bb0c2b/alabaster-1.0.0-py3-none-any.whl", hash = "sha256:fc6786402dc3fcb2de3cabd5fe455a2db534b371124f1f21de8731783dec828b", size = 13929, upload-time = "2024-07-26T18:15:02.05Z" },
]

[[package]]
name = "annotated-types"
version = "0.7.0"
source = { registry = "https://pypi.org/simple" }
sdist = { url = "https://files.pythonhosted.org/packages/ee/67/531ea369ba64dcff5ec9c3402f9f51bf748cec26dde048a2f973a4eea7f5/annotated_types-0.7.0.tar.gz", hash = "sha256:aff07c09a53a08bc8cfccb9c85b05f1aa9a2a6f23728d790723543408344ce89", size = 16081, upload-time = "2024-05-20T21:33:25.928Z" }
wheels = [
    { url = "https://files.pythonhosted.org/packages/78/b6/6307fbef88d9b5ee7421e68d78a9f162e0da4900bc5f5793f6d3d0e34fb8/annotated_types-0.7.0-py3-none-any.whl", hash = "sha256:1f02e8b43a8fbbc3f3e0d4f0f4bfc8131bcb4eebe8849b8e5c773f3a1c582a53", size = 13643, upload-time = "2024-05-20T21:33:24.1Z" },
]

[[package]]
name = "anyio"
version = "4.9.0"
source = { registry = "https://pypi.org/simple" }
dependencies = [
    { name = "idna" },
    { name = "sniffio" },
]
sdist = { url = "https://files.pythonhosted.org/packages/95/7d/4c1bd541d4dffa1b52bd83fb8527089e097a106fc90b467a7313b105f840/anyio-4.9.0.tar.gz", hash = "sha256:673c0c244e15788651a4ff38710fea9675823028a6f08a5eda409e0c9840a028", size = 190949, upload-time = "2025-03-17T00:02:54.77Z" }
wheels = [
    { url = "https://files.pythonhosted.org/packages/a1/ee/48ca1a7c89ffec8b6a0c5d02b89c305671d5ffd8d3c94acf8b8c408575bb/anyio-4.9.0-py3-none-any.whl", hash = "sha256:9f76d541cad6e36af7beb62e978876f3b41e3e04f2c1fbf0884604c0a9c4d93c", size = 100916, upload-time = "2025-03-17T00:02:52.713Z" },
]

[[package]]
name = "babel"
version = "2.17.0"
source = { registry = "https://pypi.org/simple" }
sdist = { url = "https://files.pythonhosted.org/packages/7d/6b/d52e42361e1aa00709585ecc30b3f9684b3ab62530771402248b1b1d6240/babel-2.17.0.tar.gz", hash = "sha256:0c54cffb19f690cdcc52a3b50bcbf71e07a808d1c80d549f2459b9d2cf0afb9d", size = 9951852, upload-time = "2025-02-01T15:17:41.026Z" }
wheels = [
    { url = "https://files.pythonhosted.org/packages/b7/b8/3fe70c75fe32afc4bb507f75563d39bc5642255d1d94f1f23604725780bf/babel-2.17.0-py3-none-any.whl", hash = "sha256:4d0b53093fdfb4b21c92b5213dba5a1b23885afa8383709427046b21c366e5f2", size = 10182537, upload-time = "2025-02-01T15:17:37.39Z" },
]

[[package]]
name = "beautifulsoup4"
version = "4.13.4"
source = { registry = "https://pypi.org/simple" }
dependencies = [
    { name = "soupsieve" },
    { name = "typing-extensions" },
]
sdist = { url = "https://files.pythonhosted.org/packages/d8/e4/0c4c39e18fd76d6a628d4dd8da40543d136ce2d1752bd6eeeab0791f4d6b/beautifulsoup4-4.13.4.tar.gz", hash = "sha256:dbb3c4e1ceae6aefebdaf2423247260cd062430a410e38c66f2baa50a8437195", size = 621067, upload-time = "2025-04-15T17:05:13.836Z" }
wheels = [
    { url = "https://files.pythonhosted.org/packages/50/cd/30110dc0ffcf3b131156077b90e9f60ed75711223f306da4db08eff8403b/beautifulsoup4-4.13.4-py3-none-any.whl", hash = "sha256:9bbbb14bfde9d79f38b8cd5f8c7c85f4b8f2523190ebed90e950a8dea4cb1c4b", size = 187285, upload-time = "2025-04-15T17:05:12.221Z" },
]

[[package]]
name = "bracex"
version = "2.5.post1"
source = { registry = "https://pypi.org/simple" }
sdist = { url = "https://files.pythonhosted.org/packages/d6/6c/57418c4404cd22fe6275b8301ca2b46a8cdaa8157938017a9ae0b3edf363/bracex-2.5.post1.tar.gz", hash = "sha256:12c50952415bfa773d2d9ccb8e79651b8cdb1f31a42f6091b804f6ba2b4a66b6", size = 26641, upload-time = "2024-09-28T21:41:22.017Z" }
wheels = [
    { url = "https://files.pythonhosted.org/packages/4b/02/8db98cdc1a58e0abd6716d5e63244658e6e63513c65f469f34b6f1053fd0/bracex-2.5.post1-py3-none-any.whl", hash = "sha256:13e5732fec27828d6af308628285ad358047cec36801598368cb28bc631dbaf6", size = 11558, upload-time = "2024-09-28T21:41:21.016Z" },
]

[[package]]
name = "breathe"
version = "4.36.0"
source = { registry = "https://pypi.org/simple" }
dependencies = [
    { name = "sphinx" },
]
sdist = { url = "https://files.pythonhosted.org/packages/01/56/99bf7d0799d95ad485d95596dc01c2a5b3dda58ebf50a94f6f73b33bacdf/breathe-4.36.0.tar.gz", hash = "sha256:14860b73118ac140b7a3f55446890c777d1b67149cb024279fe3710dad7f535c", size = 154842, upload-time = "2025-02-22T18:36:03.36Z" }
wheels = [
    { url = "https://files.pythonhosted.org/packages/2c/bc/d67ef1e11ed6e6343c135bf605aa9d5734ff0cc77eb42a2a41f182abc9d9/breathe-4.36.0-py3-none-any.whl", hash = "sha256:af85436f1f09e842bd1fd95617281211c635f8768d245ff830c59b979888d1d5", size = 97231, upload-time = "2025-02-22T18:36:01.087Z" },
]

[[package]]
name = "bump-my-version"
version = "1.2.0"
source = { registry = "https://pypi.org/simple" }
dependencies = [
    { name = "click" },
    { name = "httpx" },
    { name = "pydantic" },
    { name = "pydantic-settings" },
    { name = "questionary" },
    { name = "rich" },
    { name = "rich-click" },
    { name = "tomlkit" },
    { name = "wcmatch" },
]
sdist = { url = "https://files.pythonhosted.org/packages/a4/b6/c45043a404e0878e3abeff1c25c87df78777c33760e7459901e0504f003a/bump_my_version-1.2.0.tar.gz", hash = "sha256:5120d798aaf26468a37ca0f127992dc036688b8e5e106adc8870b13c2a2df22d", size = 1136170, upload-time = "2025-06-07T14:36:12.097Z" }
wheels = [
    { url = "https://files.pythonhosted.org/packages/1f/e4/715484178fa80279cd67fd06c6641a4611c5ea580acdc221ad715b39d85c/bump_my_version-1.2.0-py3-none-any.whl", hash = "sha256:201e6b103ff0f2b240c9d0a6eb83db382840b1f78eb78f6d77726bed39a326d8", size = 59560, upload-time = "2025-06-07T14:36:10.232Z" },
]

[[package]]
name = "certifi"
version = "2025.4.26"
source = { registry = "https://pypi.org/simple" }
sdist = { url = "https://files.pythonhosted.org/packages/e8/9e/c05b3920a3b7d20d3d3310465f50348e5b3694f4f88c6daf736eef3024c4/certifi-2025.4.26.tar.gz", hash = "sha256:0a816057ea3cdefcef70270d2c515e4506bbc954f417fa5ade2021213bb8f0c6", size = 160705, upload-time = "2025-04-26T02:12:29.51Z" }
wheels = [
    { url = "https://files.pythonhosted.org/packages/4a/7e/3db2bd1b1f9e95f7cddca6d6e75e2f2bd9f51b1246e546d88addca0106bd/certifi-2025.4.26-py3-none-any.whl", hash = "sha256:30350364dfe371162649852c63336a15c70c6510c2ad5015b21c2345311805f3", size = 159618, upload-time = "2025-04-26T02:12:27.662Z" },
]

[[package]]
name = "cfgv"
version = "3.4.0"
source = { registry = "https://pypi.org/simple" }
sdist = { url = "https://files.pythonhosted.org/packages/11/74/539e56497d9bd1d484fd863dd69cbbfa653cd2aa27abfe35653494d85e94/cfgv-3.4.0.tar.gz", hash = "sha256:e52591d4c5f5dead8e0f673fb16db7949d2cfb3f7da4582893288f0ded8fe560", size = 7114, upload-time = "2023-08-12T20:38:17.776Z" }
wheels = [
    { url = "https://files.pythonhosted.org/packages/c5/55/51844dd50c4fc7a33b653bfaba4c2456f06955289ca770a5dbd5fd267374/cfgv-3.4.0-py2.py3-none-any.whl", hash = "sha256:b7265b1f29fd3316bfcd2b330d63d024f2bfd8bcb8b0272f8e19a504856c48f9", size = 7249, upload-time = "2023-08-12T20:38:16.269Z" },
]

[[package]]
name = "charset-normalizer"
version = "3.4.2"
source = { registry = "https://pypi.org/simple" }
sdist = { url = "https://files.pythonhosted.org/packages/e4/33/89c2ced2b67d1c2a61c19c6751aa8902d46ce3dacb23600a283619f5a12d/charset_normalizer-3.4.2.tar.gz", hash = "sha256:5baececa9ecba31eff645232d59845c07aa030f0c81ee70184a90d35099a0e63", size = 126367, upload-time = "2025-05-02T08:34:42.01Z" }
wheels = [
    { url = "https://files.pythonhosted.org/packages/ea/12/a93df3366ed32db1d907d7593a94f1fe6293903e3e92967bebd6950ed12c/charset_normalizer-3.4.2-cp313-cp313-macosx_10_13_universal2.whl", hash = "sha256:926ca93accd5d36ccdabd803392ddc3e03e6d4cd1cf17deff3b989ab8e9dbcf0", size = 199622, upload-time = "2025-05-02T08:32:56.363Z" },
    { url = "https://files.pythonhosted.org/packages/04/93/bf204e6f344c39d9937d3c13c8cd5bbfc266472e51fc8c07cb7f64fcd2de/charset_normalizer-3.4.2-cp313-cp313-manylinux_2_17_aarch64.manylinux2014_aarch64.whl", hash = "sha256:eba9904b0f38a143592d9fc0e19e2df0fa2e41c3c3745554761c5f6447eedabf", size = 143435, upload-time = "2025-05-02T08:32:58.551Z" },
    { url = "https://files.pythonhosted.org/packages/22/2a/ea8a2095b0bafa6c5b5a55ffdc2f924455233ee7b91c69b7edfcc9e02284/charset_normalizer-3.4.2-cp313-cp313-manylinux_2_17_ppc64le.manylinux2014_ppc64le.whl", hash = "sha256:3fddb7e2c84ac87ac3a947cb4e66d143ca5863ef48e4a5ecb83bd48619e4634e", size = 153653, upload-time = "2025-05-02T08:33:00.342Z" },
    { url = "https://files.pythonhosted.org/packages/b6/57/1b090ff183d13cef485dfbe272e2fe57622a76694061353c59da52c9a659/charset_normalizer-3.4.2-cp313-cp313-manylinux_2_17_s390x.manylinux2014_s390x.whl", hash = "sha256:98f862da73774290f251b9df8d11161b6cf25b599a66baf087c1ffe340e9bfd1", size = 146231, upload-time = "2025-05-02T08:33:02.081Z" },
    { url = "https://files.pythonhosted.org/packages/e2/28/ffc026b26f441fc67bd21ab7f03b313ab3fe46714a14b516f931abe1a2d8/charset_normalizer-3.4.2-cp313-cp313-manylinux_2_17_x86_64.manylinux2014_x86_64.whl", hash = "sha256:6c9379d65defcab82d07b2a9dfbfc2e95bc8fe0ebb1b176a3190230a3ef0e07c", size = 148243, upload-time = "2025-05-02T08:33:04.063Z" },
    { url = "https://files.pythonhosted.org/packages/c0/0f/9abe9bd191629c33e69e47c6ef45ef99773320e9ad8e9cb08b8ab4a8d4cb/charset_normalizer-3.4.2-cp313-cp313-manylinux_2_5_i686.manylinux1_i686.manylinux_2_17_i686.manylinux2014_i686.whl", hash = "sha256:e635b87f01ebc977342e2697d05b56632f5f879a4f15955dfe8cef2448b51691", size = 150442, upload-time = "2025-05-02T08:33:06.418Z" },
    { url = "https://files.pythonhosted.org/packages/67/7c/a123bbcedca91d5916c056407f89a7f5e8fdfce12ba825d7d6b9954a1a3c/charset_normalizer-3.4.2-cp313-cp313-musllinux_1_2_aarch64.whl", hash = "sha256:1c95a1e2902a8b722868587c0e1184ad5c55631de5afc0eb96bc4b0d738092c0", size = 145147, upload-time = "2025-05-02T08:33:08.183Z" },
    { url = "https://files.pythonhosted.org/packages/ec/fe/1ac556fa4899d967b83e9893788e86b6af4d83e4726511eaaad035e36595/charset_normalizer-3.4.2-cp313-cp313-musllinux_1_2_i686.whl", hash = "sha256:ef8de666d6179b009dce7bcb2ad4c4a779f113f12caf8dc77f0162c29d20490b", size = 153057, upload-time = "2025-05-02T08:33:09.986Z" },
    { url = "https://files.pythonhosted.org/packages/2b/ff/acfc0b0a70b19e3e54febdd5301a98b72fa07635e56f24f60502e954c461/charset_normalizer-3.4.2-cp313-cp313-musllinux_1_2_ppc64le.whl", hash = "sha256:32fc0341d72e0f73f80acb0a2c94216bd704f4f0bce10aedea38f30502b271ff", size = 156454, upload-time = "2025-05-02T08:33:11.814Z" },
    { url = "https://files.pythonhosted.org/packages/92/08/95b458ce9c740d0645feb0e96cea1f5ec946ea9c580a94adfe0b617f3573/charset_normalizer-3.4.2-cp313-cp313-musllinux_1_2_s390x.whl", hash = "sha256:289200a18fa698949d2b39c671c2cc7a24d44096784e76614899a7ccf2574b7b", size = 154174, upload-time = "2025-05-02T08:33:13.707Z" },
    { url = "https://files.pythonhosted.org/packages/78/be/8392efc43487ac051eee6c36d5fbd63032d78f7728cb37aebcc98191f1ff/charset_normalizer-3.4.2-cp313-cp313-musllinux_1_2_x86_64.whl", hash = "sha256:4a476b06fbcf359ad25d34a057b7219281286ae2477cc5ff5e3f70a246971148", size = 149166, upload-time = "2025-05-02T08:33:15.458Z" },
    { url = "https://files.pythonhosted.org/packages/44/96/392abd49b094d30b91d9fbda6a69519e95802250b777841cf3bda8fe136c/charset_normalizer-3.4.2-cp313-cp313-win32.whl", hash = "sha256:aaeeb6a479c7667fbe1099af9617c83aaca22182d6cf8c53966491a0f1b7ffb7", size = 98064, upload-time = "2025-05-02T08:33:17.06Z" },
    { url = "https://files.pythonhosted.org/packages/e9/b0/0200da600134e001d91851ddc797809e2fe0ea72de90e09bec5a2fbdaccb/charset_normalizer-3.4.2-cp313-cp313-win_amd64.whl", hash = "sha256:aa6af9e7d59f9c12b33ae4e9450619cf2488e2bbe9b44030905877f0b2324980", size = 105641, upload-time = "2025-05-02T08:33:18.753Z" },
    { url = "https://files.pythonhosted.org/packages/20/94/c5790835a017658cbfabd07f3bfb549140c3ac458cfc196323996b10095a/charset_normalizer-3.4.2-py3-none-any.whl", hash = "sha256:7f56930ab0abd1c45cd15be65cc741c28b1c9a34876ce8c17a2fa107810c0af0", size = 52626, upload-time = "2025-05-02T08:34:40.053Z" },
]

[[package]]
name = "click"
version = "8.2.1"
source = { registry = "https://pypi.org/simple" }
dependencies = [
    { name = "colorama", marker = "sys_platform == 'win32'" },
]
sdist = { url = "https://files.pythonhosted.org/packages/60/6c/8ca2efa64cf75a977a0d7fac081354553ebe483345c734fb6b6515d96bbc/click-8.2.1.tar.gz", hash = "sha256:27c491cc05d968d271d5a1db13e3b5a184636d9d930f148c50b038f0d0646202", size = 286342, upload-time = "2025-05-20T23:19:49.832Z" }
wheels = [
    { url = "https://files.pythonhosted.org/packages/85/32/10bb5764d90a8eee674e9dc6f4db6a0ab47c8c4d0d83c27f7c39ac415a4d/click-8.2.1-py3-none-any.whl", hash = "sha256:61a3265b914e850b85317d0b3109c7f8cd35a670f963866005d6ef1d5175a12b", size = 102215, upload-time = "2025-05-20T23:19:47.796Z" },
]

[[package]]
name = "colorama"
version = "0.4.6"
source = { registry = "https://pypi.org/simple" }
sdist = { url = "https://files.pythonhosted.org/packages/d8/53/6f443c9a4a8358a93a6792e2acffb9d9d5cb0a5cfd8802644b7b1c9a02e4/colorama-0.4.6.tar.gz", hash = "sha256:08695f5cb7ed6e0531a20572697297273c47b8cae5a63ffc6d6ed5c201be6e44", size = 27697, upload-time = "2022-10-25T02:36:22.414Z" }
wheels = [
    { url = "https://files.pythonhosted.org/packages/d1/d6/3965ed04c63042e047cb6a3e6ed1a63a35087b6a609aa3a15ed8ac56c221/colorama-0.4.6-py2.py3-none-any.whl", hash = "sha256:4f1d9991f5acc0ca119f9d443620b77f9d6b33703e51011c16baf57afb285fc6", size = 25335, upload-time = "2022-10-25T02:36:20.889Z" },
]

[[package]]
name = "distlib"
version = "0.3.9"
source = { registry = "https://pypi.org/simple" }
sdist = { url = "https://files.pythonhosted.org/packages/0d/dd/1bec4c5ddb504ca60fc29472f3d27e8d4da1257a854e1d96742f15c1d02d/distlib-0.3.9.tar.gz", hash = "sha256:a60f20dea646b8a33f3e7772f74dc0b2d0772d2837ee1342a00645c81edf9403", size = 613923, upload-time = "2024-10-09T18:35:47.551Z" }
wheels = [
    { url = "https://files.pythonhosted.org/packages/91/a1/cf2472db20f7ce4a6be1253a81cfdf85ad9c7885ffbed7047fb72c24cf87/distlib-0.3.9-py2.py3-none-any.whl", hash = "sha256:47f8c22fd27c27e25a65601af709b38e4f0a45ea4fc2e710f65755fa8caaaf87", size = 468973, upload-time = "2024-10-09T18:35:44.272Z" },
]

[[package]]
name = "docutils"
version = "0.21.2"
source = { registry = "https://pypi.org/simple" }
sdist = { url = "https://files.pythonhosted.org/packages/ae/ed/aefcc8cd0ba62a0560c3c18c33925362d46c6075480bfa4df87b28e169a9/docutils-0.21.2.tar.gz", hash = "sha256:3a6b18732edf182daa3cd12775bbb338cf5691468f91eeeb109deff6ebfa986f", size = 2204444, upload-time = "2024-04-23T18:57:18.24Z" }
wheels = [
    { url = "https://files.pythonhosted.org/packages/8f/d7/9322c609343d929e75e7e5e6255e614fcc67572cfd083959cdef3b7aad79/docutils-0.21.2-py3-none-any.whl", hash = "sha256:dafca5b9e384f0e419294eb4d2ff9fa826435bf15f15b7bd45723e8ad76811b2", size = 587408, upload-time = "2024-04-23T18:57:14.835Z" },
]

[[package]]
name = "filelock"
version = "3.18.0"
source = { registry = "https://pypi.org/simple" }
sdist = { url = "https://files.pythonhosted.org/packages/0a/10/c23352565a6544bdc5353e0b15fc1c563352101f30e24bf500207a54df9a/filelock-3.18.0.tar.gz", hash = "sha256:adbc88eabb99d2fec8c9c1b229b171f18afa655400173ddc653d5d01501fb9f2", size = 18075, upload-time = "2025-03-14T07:11:40.47Z" }
wheels = [
    { url = "https://files.pythonhosted.org/packages/4d/36/2a115987e2d8c300a974597416d9de88f2444426de9571f4b59b2cca3acc/filelock-3.18.0-py3-none-any.whl", hash = "sha256:c401f4f8377c4464e6db25fff06205fd89bdd83b65eb0488ed1b160f780e21de", size = 16215, upload-time = "2025-03-14T07:11:39.145Z" },
]

[[package]]
name = "furo"
version = "2024.8.6"
source = { registry = "https://pypi.org/simple" }
dependencies = [
    { name = "beautifulsoup4" },
    { name = "pygments" },
    { name = "sphinx" },
    { name = "sphinx-basic-ng" },
]
sdist = { url = "https://files.pythonhosted.org/packages/a0/e2/d351d69a9a9e4badb4a5be062c2d0e87bd9e6c23b5e57337fef14bef34c8/furo-2024.8.6.tar.gz", hash = "sha256:b63e4cee8abfc3136d3bc03a3d45a76a850bada4d6374d24c1716b0e01394a01", size = 1661506, upload-time = "2024-08-06T08:07:57.567Z" }
wheels = [
    { url = "https://files.pythonhosted.org/packages/27/48/e791a7ed487dbb9729ef32bb5d1af16693d8925f4366befef54119b2e576/furo-2024.8.6-py3-none-any.whl", hash = "sha256:6cd97c58b47813d3619e63e9081169880fbe331f0ca883c871ff1f3f11814f5c", size = 341333, upload-time = "2024-08-06T08:07:54.44Z" },
]

[[package]]
name = "h11"
version = "0.16.0"
source = { registry = "https://pypi.org/simple" }
sdist = { url = "https://files.pythonhosted.org/packages/01/ee/02a2c011bdab74c6fb3c75474d40b3052059d95df7e73351460c8588d963/h11-0.16.0.tar.gz", hash = "sha256:4e35b956cf45792e4caa5885e69fba00bdbc6ffafbfa020300e549b208ee5ff1", size = 101250, upload-time = "2025-04-24T03:35:25.427Z" }
wheels = [
    { url = "https://files.pythonhosted.org/packages/04/4b/29cac41a4d98d144bf5f6d33995617b185d14b22401f75ca86f384e87ff1/h11-0.16.0-py3-none-any.whl", hash = "sha256:63cf8bbe7522de3bf65932fda1d9c2772064ffb3dae62d55932da54b31cb6c86", size = 37515, upload-time = "2025-04-24T03:35:24.344Z" },
]

[[package]]
name = "httpcore"
version = "1.0.9"
source = { registry = "https://pypi.org/simple" }
dependencies = [
    { name = "certifi" },
    { name = "h11" },
]
sdist = { url = "https://files.pythonhosted.org/packages/06/94/82699a10bca87a5556c9c59b5963f2d039dbd239f25bc2a63907a05a14cb/httpcore-1.0.9.tar.gz", hash = "sha256:6e34463af53fd2ab5d807f399a9b45ea31c3dfa2276f15a2c3f00afff6e176e8", size = 85484, upload-time = "2025-04-24T22:06:22.219Z" }
wheels = [
    { url = "https://files.pythonhosted.org/packages/7e/f5/f66802a942d491edb555dd61e3a9961140fd64c90bce1eafd741609d334d/httpcore-1.0.9-py3-none-any.whl", hash = "sha256:2d400746a40668fc9dec9810239072b40b4484b640a8c38fd654a024c7a1bf55", size = 78784, upload-time = "2025-04-24T22:06:20.566Z" },
]

[[package]]
name = "httpx"
version = "0.28.1"
source = { registry = "https://pypi.org/simple" }
dependencies = [
    { name = "anyio" },
    { name = "certifi" },
    { name = "httpcore" },
    { name = "idna" },
]
sdist = { url = "https://files.pythonhosted.org/packages/b1/df/48c586a5fe32a0f01324ee087459e112ebb7224f646c0b5023f5e79e9956/httpx-0.28.1.tar.gz", hash = "sha256:75e98c5f16b0f35b567856f597f06ff2270a374470a5c2392242528e3e3e42fc", size = 141406, upload-time = "2024-12-06T15:37:23.222Z" }
wheels = [
    { url = "https://files.pythonhosted.org/packages/2a/39/e50c7c3a983047577ee07d2a9e53faf5a69493943ec3f6a384bdc792deb2/httpx-0.28.1-py3-none-any.whl", hash = "sha256:d909fcccc110f8c7faf814ca82a9a4d816bc5a6dbfea25d6591d6985b8ba59ad", size = 73517, upload-time = "2024-12-06T15:37:21.509Z" },
]

[[package]]
name = "identify"
version = "2.6.10"
source = { registry = "https://pypi.org/simple" }
sdist = { url = "https://files.pythonhosted.org/packages/0c/83/b6ea0334e2e7327084a46aaaf71f2146fc061a192d6518c0d020120cd0aa/identify-2.6.10.tar.gz", hash = "sha256:45e92fd704f3da71cc3880036633f48b4b7265fd4de2b57627cb157216eb7eb8", size = 99201, upload-time = "2025-04-19T15:10:38.32Z" }
wheels = [
    { url = "https://files.pythonhosted.org/packages/2b/d3/85feeba1d097b81a44bcffa6a0beab7b4dfffe78e82fc54978d3ac380736/identify-2.6.10-py2.py3-none-any.whl", hash = "sha256:5f34248f54136beed1a7ba6a6b5c4b6cf21ff495aac7c359e1ef831ae3b8ab25", size = 99101, upload-time = "2025-04-19T15:10:36.701Z" },
]

[[package]]
name = "idna"
version = "3.10"
source = { registry = "https://pypi.org/simple" }
sdist = { url = "https://files.pythonhosted.org/packages/f1/70/7703c29685631f5a7590aa73f1f1d3fa9a380e654b86af429e0934a32f7d/idna-3.10.tar.gz", hash = "sha256:12f65c9b470abda6dc35cf8e63cc574b1c52b11df2c86030af0ac09b01b13ea9", size = 190490, upload-time = "2024-09-15T18:07:39.745Z" }
wheels = [
    { url = "https://files.pythonhosted.org/packages/76/c6/c88e154df9c4e1a2a66ccf0005a88dfb2650c1dffb6f5ce603dfbd452ce3/idna-3.10-py3-none-any.whl", hash = "sha256:946d195a0d259cbba61165e88e65941f16e9b36ea6ddb97f00452bae8b1287d3", size = 70442, upload-time = "2024-09-15T18:07:37.964Z" },
]

[[package]]
name = "imagesize"
version = "1.4.1"
source = { registry = "https://pypi.org/simple" }
sdist = { url = "https://files.pythonhosted.org/packages/a7/84/62473fb57d61e31fef6e36d64a179c8781605429fd927b5dd608c997be31/imagesize-1.4.1.tar.gz", hash = "sha256:69150444affb9cb0d5cc5a92b3676f0b2fb7cd9ae39e947a5e11a36b4497cd4a", size = 1280026, upload-time = "2022-07-01T12:21:05.687Z" }
wheels = [
    { url = "https://files.pythonhosted.org/packages/ff/62/85c4c919272577931d407be5ba5d71c20f0b616d31a0befe0ae45bb79abd/imagesize-1.4.1-py2.py3-none-any.whl", hash = "sha256:0d8d18d08f840c19d0ee7ca1fd82490fdc3729b7ac93f49870406ddde8ef8d8b", size = 8769, upload-time = "2022-07-01T12:21:02.467Z" },
]

[[package]]
name = "jinja2"
version = "3.1.6"
source = { registry = "https://pypi.org/simple" }
dependencies = [
    { name = "markupsafe" },
]
sdist = { url = "https://files.pythonhosted.org/packages/df/bf/f7da0350254c0ed7c72f3e33cef02e048281fec7ecec5f032d4aac52226b/jinja2-3.1.6.tar.gz", hash = "sha256:0137fb05990d35f1275a587e9aee6d56da821fc83491a0fb838183be43f66d6d", size = 245115, upload-time = "2025-03-05T20:05:02.478Z" }
wheels = [
    { url = "https://files.pythonhosted.org/packages/62/a1/3d680cbfd5f4b8f15abc1d571870c5fc3e594bb582bc3b64ea099db13e56/jinja2-3.1.6-py3-none-any.whl", hash = "sha256:85ece4451f492d0c13c5dd7c13a64681a86afae63a5f347908daf103ce6d2f67", size = 134899, upload-time = "2025-03-05T20:05:00.369Z" },
]

[[package]]
name = "laspy"
version = "2.5.4"
source = { registry = "https://pypi.org/simple" }
dependencies = [
    { name = "numpy" },
]
sdist = { url = "https://files.pythonhosted.org/packages/07/62/d0ff891cba131f2643ee0152205b1d2eb9634fc690bb456ca87c06f645d4/laspy-2.5.4.tar.gz", hash = "sha256:eebdbf3379afbc0b24e7e4812fac567bff880d1e851f70175d22375aaecdf7e1", size = 1563243, upload-time = "2024-06-19T17:31:12.491Z" }
wheels = [
    { url = "https://files.pythonhosted.org/packages/bc/64/8be19bc661fe6281b1c9343f9caa18e187ddc9506abb20b0110e0d7eaed5/laspy-2.5.4-py3-none-any.whl", hash = "sha256:5fc37a8a1a5e22c98bad4123281b55e5e41784943ca251828d72c932b167583e", size = 84254, upload-time = "2024-06-19T17:32:22.276Z" },
]

[[package]]
name = "markdown-it-py"
version = "3.0.0"
source = { registry = "https://pypi.org/simple" }
dependencies = [
    { name = "mdurl" },
]
sdist = { url = "https://files.pythonhosted.org/packages/38/71/3b932df36c1a044d397a1f92d1cf91ee0a503d91e470cbd670aa66b07ed0/markdown-it-py-3.0.0.tar.gz", hash = "sha256:e3f60a94fa066dc52ec76661e37c851cb232d92f9886b15cb560aaada2df8feb", size = 74596, upload-time = "2023-06-03T06:41:14.443Z" }
wheels = [
    { url = "https://files.pythonhosted.org/packages/42/d7/1ec15b46af6af88f19b8e5ffea08fa375d433c998b8a7639e76935c14f1f/markdown_it_py-3.0.0-py3-none-any.whl", hash = "sha256:355216845c60bd96232cd8d8c40e8f9765cc86f46880e43a8fd22dc1a1a8cab1", size = 87528, upload-time = "2023-06-03T06:41:11.019Z" },
]

[[package]]
name = "markupsafe"
version = "3.0.2"
source = { registry = "https://pypi.org/simple" }
sdist = { url = "https://files.pythonhosted.org/packages/b2/97/5d42485e71dfc078108a86d6de8fa46db44a1a9295e89c5d6d4a06e23a62/markupsafe-3.0.2.tar.gz", hash = "sha256:ee55d3edf80167e48ea11a923c7386f4669df67d7994554387f84e7d8b0a2bf0", size = 20537, upload-time = "2024-10-18T15:21:54.129Z" }
wheels = [
    { url = "https://files.pythonhosted.org/packages/83/0e/67eb10a7ecc77a0c2bbe2b0235765b98d164d81600746914bebada795e97/MarkupSafe-3.0.2-cp313-cp313-macosx_10_13_universal2.whl", hash = "sha256:ba9527cdd4c926ed0760bc301f6728ef34d841f405abf9d4f959c478421e4efd", size = 14274, upload-time = "2024-10-18T15:21:24.577Z" },
    { url = "https://files.pythonhosted.org/packages/2b/6d/9409f3684d3335375d04e5f05744dfe7e9f120062c9857df4ab490a1031a/MarkupSafe-3.0.2-cp313-cp313-macosx_11_0_arm64.whl", hash = "sha256:f8b3d067f2e40fe93e1ccdd6b2e1d16c43140e76f02fb1319a05cf2b79d99430", size = 12352, upload-time = "2024-10-18T15:21:25.382Z" },
    { url = "https://files.pythonhosted.org/packages/d2/f5/6eadfcd3885ea85fe2a7c128315cc1bb7241e1987443d78c8fe712d03091/MarkupSafe-3.0.2-cp313-cp313-manylinux_2_17_aarch64.manylinux2014_aarch64.whl", hash = "sha256:569511d3b58c8791ab4c2e1285575265991e6d8f8700c7be0e88f86cb0672094", size = 24122, upload-time = "2024-10-18T15:21:26.199Z" },
    { url = "https://files.pythonhosted.org/packages/0c/91/96cf928db8236f1bfab6ce15ad070dfdd02ed88261c2afafd4b43575e9e9/MarkupSafe-3.0.2-cp313-cp313-manylinux_2_17_x86_64.manylinux2014_x86_64.whl", hash = "sha256:15ab75ef81add55874e7ab7055e9c397312385bd9ced94920f2802310c930396", size = 23085, upload-time = "2024-10-18T15:21:27.029Z" },
    { url = "https://files.pythonhosted.org/packages/c2/cf/c9d56af24d56ea04daae7ac0940232d31d5a8354f2b457c6d856b2057d69/MarkupSafe-3.0.2-cp313-cp313-manylinux_2_5_i686.manylinux1_i686.manylinux_2_17_i686.manylinux2014_i686.whl", hash = "sha256:f3818cb119498c0678015754eba762e0d61e5b52d34c8b13d770f0719f7b1d79", size = 22978, upload-time = "2024-10-18T15:21:27.846Z" },
    { url = "https://files.pythonhosted.org/packages/2a/9f/8619835cd6a711d6272d62abb78c033bda638fdc54c4e7f4272cf1c0962b/MarkupSafe-3.0.2-cp313-cp313-musllinux_1_2_aarch64.whl", hash = "sha256:cdb82a876c47801bb54a690c5ae105a46b392ac6099881cdfb9f6e95e4014c6a", size = 24208, upload-time = "2024-10-18T15:21:28.744Z" },
    { url = "https://files.pythonhosted.org/packages/f9/bf/176950a1792b2cd2102b8ffeb5133e1ed984547b75db47c25a67d3359f77/MarkupSafe-3.0.2-cp313-cp313-musllinux_1_2_i686.whl", hash = "sha256:cabc348d87e913db6ab4aa100f01b08f481097838bdddf7c7a84b7575b7309ca", size = 23357, upload-time = "2024-10-18T15:21:29.545Z" },
    { url = "https://files.pythonhosted.org/packages/ce/4f/9a02c1d335caabe5c4efb90e1b6e8ee944aa245c1aaaab8e8a618987d816/MarkupSafe-3.0.2-cp313-cp313-musllinux_1_2_x86_64.whl", hash = "sha256:444dcda765c8a838eaae23112db52f1efaf750daddb2d9ca300bcae1039adc5c", size = 23344, upload-time = "2024-10-18T15:21:30.366Z" },
    { url = "https://files.pythonhosted.org/packages/ee/55/c271b57db36f748f0e04a759ace9f8f759ccf22b4960c270c78a394f58be/MarkupSafe-3.0.2-cp313-cp313-win32.whl", hash = "sha256:bcf3e58998965654fdaff38e58584d8937aa3096ab5354d493c77d1fdd66d7a1", size = 15101, upload-time = "2024-10-18T15:21:31.207Z" },
    { url = "https://files.pythonhosted.org/packages/29/88/07df22d2dd4df40aba9f3e402e6dc1b8ee86297dddbad4872bd5e7b0094f/MarkupSafe-3.0.2-cp313-cp313-win_amd64.whl", hash = "sha256:e6a2a455bd412959b57a172ce6328d2dd1f01cb2135efda2e4576e8a23fa3b0f", size = 15603, upload-time = "2024-10-18T15:21:32.032Z" },
    { url = "https://files.pythonhosted.org/packages/62/6a/8b89d24db2d32d433dffcd6a8779159da109842434f1dd2f6e71f32f738c/MarkupSafe-3.0.2-cp313-cp313t-macosx_10_13_universal2.whl", hash = "sha256:b5a6b3ada725cea8a5e634536b1b01c30bcdcd7f9c6fff4151548d5bf6b3a36c", size = 14510, upload-time = "2024-10-18T15:21:33.625Z" },
    { url = "https://files.pythonhosted.org/packages/7a/06/a10f955f70a2e5a9bf78d11a161029d278eeacbd35ef806c3fd17b13060d/MarkupSafe-3.0.2-cp313-cp313t-macosx_11_0_arm64.whl", hash = "sha256:a904af0a6162c73e3edcb969eeeb53a63ceeb5d8cf642fade7d39e7963a22ddb", size = 12486, upload-time = "2024-10-18T15:21:34.611Z" },
    { url = "https://files.pythonhosted.org/packages/34/cf/65d4a571869a1a9078198ca28f39fba5fbb910f952f9dbc5220afff9f5e6/MarkupSafe-3.0.2-cp313-cp313t-manylinux_2_17_aarch64.manylinux2014_aarch64.whl", hash = "sha256:4aa4e5faecf353ed117801a068ebab7b7e09ffb6e1d5e412dc852e0da018126c", size = 25480, upload-time = "2024-10-18T15:21:35.398Z" },
    { url = "https://files.pythonhosted.org/packages/0c/e3/90e9651924c430b885468b56b3d597cabf6d72be4b24a0acd1fa0e12af67/MarkupSafe-3.0.2-cp313-cp313t-manylinux_2_17_x86_64.manylinux2014_x86_64.whl", hash = "sha256:c0ef13eaeee5b615fb07c9a7dadb38eac06a0608b41570d8ade51c56539e509d", size = 23914, upload-time = "2024-10-18T15:21:36.231Z" },
    { url = "https://files.pythonhosted.org/packages/66/8c/6c7cf61f95d63bb866db39085150df1f2a5bd3335298f14a66b48e92659c/MarkupSafe-3.0.2-cp313-cp313t-manylinux_2_5_i686.manylinux1_i686.manylinux_2_17_i686.manylinux2014_i686.whl", hash = "sha256:d16a81a06776313e817c951135cf7340a3e91e8c1ff2fac444cfd75fffa04afe", size = 23796, upload-time = "2024-10-18T15:21:37.073Z" },
    { url = "https://files.pythonhosted.org/packages/bb/35/cbe9238ec3f47ac9a7c8b3df7a808e7cb50fe149dc7039f5f454b3fba218/MarkupSafe-3.0.2-cp313-cp313t-musllinux_1_2_aarch64.whl", hash = "sha256:6381026f158fdb7c72a168278597a5e3a5222e83ea18f543112b2662a9b699c5", size = 25473, upload-time = "2024-10-18T15:21:37.932Z" },
    { url = "https://files.pythonhosted.org/packages/e6/32/7621a4382488aa283cc05e8984a9c219abad3bca087be9ec77e89939ded9/MarkupSafe-3.0.2-cp313-cp313t-musllinux_1_2_i686.whl", hash = "sha256:3d79d162e7be8f996986c064d1c7c817f6df3a77fe3d6859f6f9e7be4b8c213a", size = 24114, upload-time = "2024-10-18T15:21:39.799Z" },
    { url = "https://files.pythonhosted.org/packages/0d/80/0985960e4b89922cb5a0bac0ed39c5b96cbc1a536a99f30e8c220a996ed9/MarkupSafe-3.0.2-cp313-cp313t-musllinux_1_2_x86_64.whl", hash = "sha256:131a3c7689c85f5ad20f9f6fb1b866f402c445b220c19fe4308c0b147ccd2ad9", size = 24098, upload-time = "2024-10-18T15:21:40.813Z" },
    { url = "https://files.pythonhosted.org/packages/82/78/fedb03c7d5380df2427038ec8d973587e90561b2d90cd472ce9254cf348b/MarkupSafe-3.0.2-cp313-cp313t-win32.whl", hash = "sha256:ba8062ed2cf21c07a9e295d5b8a2a5ce678b913b45fdf68c32d95d6c1291e0b6", size = 15208, upload-time = "2024-10-18T15:21:41.814Z" },
    { url = "https://files.pythonhosted.org/packages/4f/65/6079a46068dfceaeabb5dcad6d674f5f5c61a6fa5673746f42a9f4c233b3/MarkupSafe-3.0.2-cp313-cp313t-win_amd64.whl", hash = "sha256:e444a31f8db13eb18ada366ab3cf45fd4b31e4db1236a4448f68778c1d1a5a2f", size = 15739, upload-time = "2024-10-18T15:21:42.784Z" },
]

[[package]]
name = "mdit-py-plugins"
version = "0.4.2"
source = { registry = "https://pypi.org/simple" }
dependencies = [
    { name = "markdown-it-py" },
]
sdist = { url = "https://files.pythonhosted.org/packages/19/03/a2ecab526543b152300717cf232bb4bb8605b6edb946c845016fa9c9c9fd/mdit_py_plugins-0.4.2.tar.gz", hash = "sha256:5f2cd1fdb606ddf152d37ec30e46101a60512bc0e5fa1a7002c36647b09e26b5", size = 43542, upload-time = "2024-09-09T20:27:49.564Z" }
wheels = [
    { url = "https://files.pythonhosted.org/packages/a7/f7/7782a043553ee469c1ff49cfa1cdace2d6bf99a1f333cf38676b3ddf30da/mdit_py_plugins-0.4.2-py3-none-any.whl", hash = "sha256:0c673c3f889399a33b95e88d2f0d111b4447bdfea7f237dab2d488f459835636", size = 55316, upload-time = "2024-09-09T20:27:48.397Z" },
]

[[package]]
name = "mdurl"
version = "0.1.2"
source = { registry = "https://pypi.org/simple" }
sdist = { url = "https://files.pythonhosted.org/packages/d6/54/cfe61301667036ec958cb99bd3efefba235e65cdeb9c84d24a8293ba1d90/mdurl-0.1.2.tar.gz", hash = "sha256:bb413d29f5eea38f31dd4754dd7377d4465116fb207585f97bf925588687c1ba", size = 8729, upload-time = "2022-08-14T12:40:10.846Z" }
wheels = [
    { url = "https://files.pythonhosted.org/packages/b3/38/89ba8ad64ae25be8de66a6d463314cf1eb366222074cfda9ee839c56a4b4/mdurl-0.1.2-py3-none-any.whl", hash = "sha256:84008a41e51615a49fc9966191ff91509e3c40b939176e643fd50a5c2196b8f8", size = 9979, upload-time = "2022-08-14T12:40:09.779Z" },
]

[[package]]
name = "myst-parser"
version = "4.0.1"
source = { registry = "https://pypi.org/simple" }
dependencies = [
    { name = "docutils" },
    { name = "jinja2" },
    { name = "markdown-it-py" },
    { name = "mdit-py-plugins" },
    { name = "pyyaml" },
    { name = "sphinx" },
]
sdist = { url = "https://files.pythonhosted.org/packages/66/a5/9626ba4f73555b3735ad86247a8077d4603aa8628537687c839ab08bfe44/myst_parser-4.0.1.tar.gz", hash = "sha256:5cfea715e4f3574138aecbf7d54132296bfd72bb614d31168f48c477a830a7c4", size = 93985, upload-time = "2025-02-12T10:53:03.833Z" }
wheels = [
    { url = "https://files.pythonhosted.org/packages/5f/df/76d0321c3797b54b60fef9ec3bd6f4cfd124b9e422182156a1dd418722cf/myst_parser-4.0.1-py3-none-any.whl", hash = "sha256:9134e88959ec3b5780aedf8a99680ea242869d012e8821db3126d427edc9c95d", size = 84579, upload-time = "2025-02-12T10:53:02.078Z" },
]

[[package]]
name = "nodeenv"
version = "1.9.1"
source = { registry = "https://pypi.org/simple" }
sdist = { url = "https://files.pythonhosted.org/packages/43/16/fc88b08840de0e0a72a2f9d8c6bae36be573e475a6326ae854bcc549fc45/nodeenv-1.9.1.tar.gz", hash = "sha256:6ec12890a2dab7946721edbfbcd91f3319c6ccc9aec47be7c7e6b7011ee6645f", size = 47437, upload-time = "2024-06-04T18:44:11.171Z" }
wheels = [
    { url = "https://files.pythonhosted.org/packages/d2/1d/1b658dbd2b9fa9c4c9f32accbfc0205d532c8c6194dc0f2a4c0428e7128a/nodeenv-1.9.1-py2.py3-none-any.whl", hash = "sha256:ba11c9782d29c27c70ffbdda2d7415098754709be8a7056d79a737cd901155c9", size = 22314, upload-time = "2024-06-04T18:44:08.352Z" },
]

[[package]]
name = "numpy"
version = "2.2.5"
source = { registry = "https://pypi.org/simple" }
sdist = { url = "https://files.pythonhosted.org/packages/dc/b2/ce4b867d8cd9c0ee84938ae1e6a6f7926ebf928c9090d036fc3c6a04f946/numpy-2.2.5.tar.gz", hash = "sha256:a9c0d994680cd991b1cb772e8b297340085466a6fe964bc9d4e80f5e2f43c291", size = 20273920, upload-time = "2025-04-19T23:27:42.561Z" }
wheels = [
    { url = "https://files.pythonhosted.org/packages/e2/a0/0aa7f0f4509a2e07bd7a509042967c2fab635690d4f48c6c7b3afd4f448c/numpy-2.2.5-cp313-cp313-macosx_10_13_x86_64.whl", hash = "sha256:059b51b658f4414fff78c6d7b1b4e18283ab5fa56d270ff212d5ba0c561846f4", size = 20935102, upload-time = "2025-04-19T22:41:16.234Z" },
    { url = "https://files.pythonhosted.org/packages/7e/e4/a6a9f4537542912ec513185396fce52cdd45bdcf3e9d921ab02a93ca5aa9/numpy-2.2.5-cp313-cp313-macosx_11_0_arm64.whl", hash = "sha256:47f9ed103af0bc63182609044b0490747e03bd20a67e391192dde119bf43d52f", size = 14191709, upload-time = "2025-04-19T22:41:38.472Z" },
    { url = "https://files.pythonhosted.org/packages/be/65/72f3186b6050bbfe9c43cb81f9df59ae63603491d36179cf7a7c8d216758/numpy-2.2.5-cp313-cp313-macosx_14_0_arm64.whl", hash = "sha256:261a1ef047751bb02f29dfe337230b5882b54521ca121fc7f62668133cb119c9", size = 5149173, upload-time = "2025-04-19T22:41:47.823Z" },
    { url = "https://files.pythonhosted.org/packages/e5/e9/83e7a9432378dde5802651307ae5e9ea07bb72b416728202218cd4da2801/numpy-2.2.5-cp313-cp313-macosx_14_0_x86_64.whl", hash = "sha256:4520caa3807c1ceb005d125a75e715567806fed67e315cea619d5ec6e75a4191", size = 6684502, upload-time = "2025-04-19T22:41:58.689Z" },
    { url = "https://files.pythonhosted.org/packages/ea/27/b80da6c762394c8ee516b74c1f686fcd16c8f23b14de57ba0cad7349d1d2/numpy-2.2.5-cp313-cp313-manylinux_2_17_aarch64.manylinux2014_aarch64.whl", hash = "sha256:3d14b17b9be5f9c9301f43d2e2a4886a33b53f4e6fdf9ca2f4cc60aeeee76372", size = 14084417, upload-time = "2025-04-19T22:42:19.897Z" },
    { url = "https://files.pythonhosted.org/packages/aa/fc/ebfd32c3e124e6a1043e19c0ab0769818aa69050ce5589b63d05ff185526/numpy-2.2.5-cp313-cp313-manylinux_2_17_x86_64.manylinux2014_x86_64.whl", hash = "sha256:2ba321813a00e508d5421104464510cc962a6f791aa2fca1c97b1e65027da80d", size = 16133807, upload-time = "2025-04-19T22:42:44.433Z" },
    { url = "https://files.pythonhosted.org/packages/bf/9b/4cc171a0acbe4666f7775cfd21d4eb6bb1d36d3a0431f48a73e9212d2278/numpy-2.2.5-cp313-cp313-musllinux_1_2_aarch64.whl", hash = "sha256:a4cbdef3ddf777423060c6f81b5694bad2dc9675f110c4b2a60dc0181543fac7", size = 15575611, upload-time = "2025-04-19T22:43:09.928Z" },
    { url = "https://files.pythonhosted.org/packages/a3/45/40f4135341850df48f8edcf949cf47b523c404b712774f8855a64c96ef29/numpy-2.2.5-cp313-cp313-musllinux_1_2_x86_64.whl", hash = "sha256:54088a5a147ab71a8e7fdfd8c3601972751ded0739c6b696ad9cb0343e21ab73", size = 17895747, upload-time = "2025-04-19T22:43:36.983Z" },
    { url = "https://files.pythonhosted.org/packages/f8/4c/b32a17a46f0ffbde8cc82df6d3daeaf4f552e346df143e1b188a701a8f09/numpy-2.2.5-cp313-cp313-win32.whl", hash = "sha256:c8b82a55ef86a2d8e81b63da85e55f5537d2157165be1cb2ce7cfa57b6aef38b", size = 6309594, upload-time = "2025-04-19T22:47:10.523Z" },
    { url = "https://files.pythonhosted.org/packages/13/ae/72e6276feb9ef06787365b05915bfdb057d01fceb4a43cb80978e518d79b/numpy-2.2.5-cp313-cp313-win_amd64.whl", hash = "sha256:d8882a829fd779f0f43998e931c466802a77ca1ee0fe25a3abe50278616b1471", size = 12638356, upload-time = "2025-04-19T22:47:30.253Z" },
    { url = "https://files.pythonhosted.org/packages/79/56/be8b85a9f2adb688e7ded6324e20149a03541d2b3297c3ffc1a73f46dedb/numpy-2.2.5-cp313-cp313t-macosx_10_13_x86_64.whl", hash = "sha256:e8b025c351b9f0e8b5436cf28a07fa4ac0204d67b38f01433ac7f9b870fa38c6", size = 20963778, upload-time = "2025-04-19T22:44:09.251Z" },
    { url = "https://files.pythonhosted.org/packages/ff/77/19c5e62d55bff507a18c3cdff82e94fe174957bad25860a991cac719d3ab/numpy-2.2.5-cp313-cp313t-macosx_11_0_arm64.whl", hash = "sha256:8dfa94b6a4374e7851bbb6f35e6ded2120b752b063e6acdd3157e4d2bb922eba", size = 14207279, upload-time = "2025-04-19T22:44:31.383Z" },
    { url = "https://files.pythonhosted.org/packages/75/22/aa11f22dc11ff4ffe4e849d9b63bbe8d4ac6d5fae85ddaa67dfe43be3e76/numpy-2.2.5-cp313-cp313t-macosx_14_0_arm64.whl", hash = "sha256:97c8425d4e26437e65e1d189d22dff4a079b747ff9c2788057bfb8114ce1e133", size = 5199247, upload-time = "2025-04-19T22:44:40.361Z" },
    { url = "https://files.pythonhosted.org/packages/4f/6c/12d5e760fc62c08eded0394f62039f5a9857f758312bf01632a81d841459/numpy-2.2.5-cp313-cp313t-macosx_14_0_x86_64.whl", hash = "sha256:352d330048c055ea6db701130abc48a21bec690a8d38f8284e00fab256dc1376", size = 6711087, upload-time = "2025-04-19T22:44:51.188Z" },
    { url = "https://files.pythonhosted.org/packages/ef/94/ece8280cf4218b2bee5cec9567629e61e51b4be501e5c6840ceb593db945/numpy-2.2.5-cp313-cp313t-manylinux_2_17_aarch64.manylinux2014_aarch64.whl", hash = "sha256:8b4c0773b6ada798f51f0f8e30c054d32304ccc6e9c5d93d46cb26f3d385ab19", size = 14059964, upload-time = "2025-04-19T22:45:12.451Z" },
    { url = "https://files.pythonhosted.org/packages/39/41/c5377dac0514aaeec69115830a39d905b1882819c8e65d97fc60e177e19e/numpy-2.2.5-cp313-cp313t-manylinux_2_17_x86_64.manylinux2014_x86_64.whl", hash = "sha256:55f09e00d4dccd76b179c0f18a44f041e5332fd0e022886ba1c0bbf3ea4a18d0", size = 16121214, upload-time = "2025-04-19T22:45:37.734Z" },
    { url = "https://files.pythonhosted.org/packages/db/54/3b9f89a943257bc8e187145c6bc0eb8e3d615655f7b14e9b490b053e8149/numpy-2.2.5-cp313-cp313t-musllinux_1_2_aarch64.whl", hash = "sha256:02f226baeefa68f7d579e213d0f3493496397d8f1cff5e2b222af274c86a552a", size = 15575788, upload-time = "2025-04-19T22:46:01.908Z" },
    { url = "https://files.pythonhosted.org/packages/b1/c4/2e407e85df35b29f79945751b8f8e671057a13a376497d7fb2151ba0d290/numpy-2.2.5-cp313-cp313t-musllinux_1_2_x86_64.whl", hash = "sha256:c26843fd58f65da9491165072da2cccc372530681de481ef670dcc8e27cfb066", size = 17893672, upload-time = "2025-04-19T22:46:28.585Z" },
    { url = "https://files.pythonhosted.org/packages/29/7e/d0b44e129d038dba453f00d0e29ebd6eaf2f06055d72b95b9947998aca14/numpy-2.2.5-cp313-cp313t-win32.whl", hash = "sha256:1a161c2c79ab30fe4501d5a2bbfe8b162490757cf90b7f05be8b80bc02f7bb8e", size = 6377102, upload-time = "2025-04-19T22:46:39.949Z" },
    { url = "https://files.pythonhosted.org/packages/63/be/b85e4aa4bf42c6502851b971f1c326d583fcc68227385f92089cf50a7b45/numpy-2.2.5-cp313-cp313t-win_amd64.whl", hash = "sha256:d403c84991b5ad291d3809bace5e85f4bbf44a04bdc9a88ed2bb1807b3360bb8", size = 12750096, upload-time = "2025-04-19T22:47:00.147Z" },
]

[[package]]
name = "packaging"
version = "25.0"
source = { registry = "https://pypi.org/simple" }
sdist = { url = "https://files.pythonhosted.org/packages/a1/d4/1fc4078c65507b51b96ca8f8c3ba19e6a61c8253c72794544580a7b6c24d/packaging-25.0.tar.gz", hash = "sha256:d443872c98d677bf60f6a1f2f8c1cb748e8fe762d2bf9d3148b5599295b0fc4f", size = 165727, upload-time = "2025-04-19T11:48:59.673Z" }
wheels = [
    { url = "https://files.pythonhosted.org/packages/20/12/38679034af332785aac8774540895e234f4d07f7545804097de4b666afd8/packaging-25.0-py3-none-any.whl", hash = "sha256:29572ef2b1f17581046b3a2227d5c611fb25ec70ca1ba8554b24b0e69331a484", size = 66469, upload-time = "2025-04-19T11:48:57.875Z" },
]

[[package]]
name = "platformdirs"
version = "4.3.8"
source = { registry = "https://pypi.org/simple" }
sdist = { url = "https://files.pythonhosted.org/packages/fe/8b/3c73abc9c759ecd3f1f7ceff6685840859e8070c4d947c93fae71f6a0bf2/platformdirs-4.3.8.tar.gz", hash = "sha256:3d512d96e16bcb959a814c9f348431070822a6496326a4be0911c40b5a74c2bc", size = 21362, upload-time = "2025-05-07T22:47:42.121Z" }
wheels = [
    { url = "https://files.pythonhosted.org/packages/fe/39/979e8e21520d4e47a0bbe349e2713c0aac6f3d853d0e5b34d76206c439aa/platformdirs-4.3.8-py3-none-any.whl", hash = "sha256:ff7059bb7eb1179e2685604f4aaf157cfd9535242bd23742eadc3c13542139b4", size = 18567, upload-time = "2025-05-07T22:47:40.376Z" },
]

[[package]]
name = "pre-commit"
version = "4.2.0"
source = { registry = "https://pypi.org/simple" }
dependencies = [
    { name = "cfgv" },
    { name = "identify" },
    { name = "nodeenv" },
    { name = "pyyaml" },
    { name = "virtualenv" },
]
sdist = { url = "https://files.pythonhosted.org/packages/08/39/679ca9b26c7bb2999ff122d50faa301e49af82ca9c066ec061cfbc0c6784/pre_commit-4.2.0.tar.gz", hash = "sha256:601283b9757afd87d40c4c4a9b2b5de9637a8ea02eaff7adc2d0fb4e04841146", size = 193424, upload-time = "2025-03-18T21:35:20.987Z" }
wheels = [
    { url = "https://files.pythonhosted.org/packages/88/74/a88bf1b1efeae488a0c0b7bdf71429c313722d1fc0f377537fbe554e6180/pre_commit-4.2.0-py2.py3-none-any.whl", hash = "sha256:a009ca7205f1eb497d10b845e52c838a98b6cdd2102a6c8e4540e94ee75c58bd", size = 220707, upload-time = "2025-03-18T21:35:19.343Z" },
]

[[package]]
name = "prompt-toolkit"
version = "3.0.51"
source = { registry = "https://pypi.org/simple" }
dependencies = [
    { name = "wcwidth" },
]
sdist = { url = "https://files.pythonhosted.org/packages/bb/6e/9d084c929dfe9e3bfe0c6a47e31f78a25c54627d64a66e884a8bf5474f1c/prompt_toolkit-3.0.51.tar.gz", hash = "sha256:931a162e3b27fc90c86f1b48bb1fb2c528c2761475e57c9c06de13311c7b54ed", size = 428940, upload-time = "2025-04-15T09:18:47.731Z" }
wheels = [
    { url = "https://files.pythonhosted.org/packages/ce/4f/5249960887b1fbe561d9ff265496d170b55a735b76724f10ef19f9e40716/prompt_toolkit-3.0.51-py3-none-any.whl", hash = "sha256:52742911fde84e2d423e2f9a4cf1de7d7ac4e51958f648d9540e0fb8db077b07", size = 387810, upload-time = "2025-04-15T09:18:44.753Z" },
]

[[package]]
name = "pybind11"
version = "2.13.6"
source = { registry = "https://pypi.org/simple" }
sdist = { url = "https://files.pythonhosted.org/packages/d2/c1/72b9622fcb32ff98b054f724e213c7f70d6898baa714f4516288456ceaba/pybind11-2.13.6.tar.gz", hash = "sha256:ba6af10348c12b24e92fa086b39cfba0eff619b61ac77c406167d813b096d39a", size = 218403, upload-time = "2024-09-14T00:35:22.606Z" }
wheels = [
    { url = "https://files.pythonhosted.org/packages/13/2f/0f24b288e2ce56f51c920137620b4434a38fd80583dbbe24fc2a1656c388/pybind11-2.13.6-py3-none-any.whl", hash = "sha256:237c41e29157b962835d356b370ededd57594a26d5894a795960f0047cb5caf5", size = 243282, upload-time = "2024-09-14T00:35:20.361Z" },
]

[[package]]
name = "pydantic"
version = "2.11.5"
source = { registry = "https://pypi.org/simple" }
dependencies = [
    { name = "annotated-types" },
    { name = "pydantic-core" },
    { name = "typing-extensions" },
    { name = "typing-inspection" },
]
sdist = { url = "https://files.pythonhosted.org/packages/f0/86/8ce9040065e8f924d642c58e4a344e33163a07f6b57f836d0d734e0ad3fb/pydantic-2.11.5.tar.gz", hash = "sha256:7f853db3d0ce78ce8bbb148c401c2cdd6431b3473c0cdff2755c7690952a7b7a", size = 787102, upload-time = "2025-05-22T21:18:08.761Z" }
wheels = [
    { url = "https://files.pythonhosted.org/packages/b5/69/831ed22b38ff9b4b64b66569f0e5b7b97cf3638346eb95a2147fdb49ad5f/pydantic-2.11.5-py3-none-any.whl", hash = "sha256:f9c26ba06f9747749ca1e5c94d6a85cb84254577553c8785576fd38fa64dc0f7", size = 444229, upload-time = "2025-05-22T21:18:06.329Z" },
]

[[package]]
name = "pydantic-core"
version = "2.33.2"
source = { registry = "https://pypi.org/simple" }
dependencies = [
    { name = "typing-extensions" },
]
sdist = { url = "https://files.pythonhosted.org/packages/ad/88/5f2260bdfae97aabf98f1778d43f69574390ad787afb646292a638c923d4/pydantic_core-2.33.2.tar.gz", hash = "sha256:7cb8bc3605c29176e1b105350d2e6474142d7c1bd1d9327c4a9bdb46bf827acc", size = 435195, upload-time = "2025-04-23T18:33:52.104Z" }
wheels = [
    { url = "https://files.pythonhosted.org/packages/46/8c/99040727b41f56616573a28771b1bfa08a3d3fe74d3d513f01251f79f172/pydantic_core-2.33.2-cp313-cp313-macosx_10_12_x86_64.whl", hash = "sha256:1082dd3e2d7109ad8b7da48e1d4710c8d06c253cbc4a27c1cff4fbcaa97a9e3f", size = 2015688, upload-time = "2025-04-23T18:31:53.175Z" },
    { url = "https://files.pythonhosted.org/packages/3a/cc/5999d1eb705a6cefc31f0b4a90e9f7fc400539b1a1030529700cc1b51838/pydantic_core-2.33.2-cp313-cp313-macosx_11_0_arm64.whl", hash = "sha256:f517ca031dfc037a9c07e748cefd8d96235088b83b4f4ba8939105d20fa1dcd6", size = 1844808, upload-time = "2025-04-23T18:31:54.79Z" },
    { url = "https://files.pythonhosted.org/packages/6f/5e/a0a7b8885c98889a18b6e376f344da1ef323d270b44edf8174d6bce4d622/pydantic_core-2.33.2-cp313-cp313-manylinux_2_17_aarch64.manylinux2014_aarch64.whl", hash = "sha256:0a9f2c9dd19656823cb8250b0724ee9c60a82f3cdf68a080979d13092a3b0fef", size = 1885580, upload-time = "2025-04-23T18:31:57.393Z" },
    { url = "https://files.pythonhosted.org/packages/3b/2a/953581f343c7d11a304581156618c3f592435523dd9d79865903272c256a/pydantic_core-2.33.2-cp313-cp313-manylinux_2_17_armv7l.manylinux2014_armv7l.whl", hash = "sha256:2b0a451c263b01acebe51895bfb0e1cc842a5c666efe06cdf13846c7418caa9a", size = 1973859, upload-time = "2025-04-23T18:31:59.065Z" },
    { url = "https://files.pythonhosted.org/packages/e6/55/f1a813904771c03a3f97f676c62cca0c0a4138654107c1b61f19c644868b/pydantic_core-2.33.2-cp313-cp313-manylinux_2_17_ppc64le.manylinux2014_ppc64le.whl", hash = "sha256:1ea40a64d23faa25e62a70ad163571c0b342b8bf66d5fa612ac0dec4f069d916", size = 2120810, upload-time = "2025-04-23T18:32:00.78Z" },
    { url = "https://files.pythonhosted.org/packages/aa/c3/053389835a996e18853ba107a63caae0b9deb4a276c6b472931ea9ae6e48/pydantic_core-2.33.2-cp313-cp313-manylinux_2_17_s390x.manylinux2014_s390x.whl", hash = "sha256:0fb2d542b4d66f9470e8065c5469ec676978d625a8b7a363f07d9a501a9cb36a", size = 2676498, upload-time = "2025-04-23T18:32:02.418Z" },
    { url = "https://files.pythonhosted.org/packages/eb/3c/f4abd740877a35abade05e437245b192f9d0ffb48bbbbd708df33d3cda37/pydantic_core-2.33.2-cp313-cp313-manylinux_2_17_x86_64.manylinux2014_x86_64.whl", hash = "sha256:9fdac5d6ffa1b5a83bca06ffe7583f5576555e6c8b3a91fbd25ea7780f825f7d", size = 2000611, upload-time = "2025-04-23T18:32:04.152Z" },
    { url = "https://files.pythonhosted.org/packages/59/a7/63ef2fed1837d1121a894d0ce88439fe3e3b3e48c7543b2a4479eb99c2bd/pydantic_core-2.33.2-cp313-cp313-manylinux_2_5_i686.manylinux1_i686.whl", hash = "sha256:04a1a413977ab517154eebb2d326da71638271477d6ad87a769102f7c2488c56", size = 2107924, upload-time = "2025-04-23T18:32:06.129Z" },
    { url = "https://files.pythonhosted.org/packages/04/8f/2551964ef045669801675f1cfc3b0d74147f4901c3ffa42be2ddb1f0efc4/pydantic_core-2.33.2-cp313-cp313-musllinux_1_1_aarch64.whl", hash = "sha256:c8e7af2f4e0194c22b5b37205bfb293d166a7344a5b0d0eaccebc376546d77d5", size = 2063196, upload-time = "2025-04-23T18:32:08.178Z" },
    { url = "https://files.pythonhosted.org/packages/26/bd/d9602777e77fc6dbb0c7db9ad356e9a985825547dce5ad1d30ee04903918/pydantic_core-2.33.2-cp313-cp313-musllinux_1_1_armv7l.whl", hash = "sha256:5c92edd15cd58b3c2d34873597a1e20f13094f59cf88068adb18947df5455b4e", size = 2236389, upload-time = "2025-04-23T18:32:10.242Z" },
    { url = "https://files.pythonhosted.org/packages/42/db/0e950daa7e2230423ab342ae918a794964b053bec24ba8af013fc7c94846/pydantic_core-2.33.2-cp313-cp313-musllinux_1_1_x86_64.whl", hash = "sha256:65132b7b4a1c0beded5e057324b7e16e10910c106d43675d9bd87d4f38dde162", size = 2239223, upload-time = "2025-04-23T18:32:12.382Z" },
    { url = "https://files.pythonhosted.org/packages/58/4d/4f937099c545a8a17eb52cb67fe0447fd9a373b348ccfa9a87f141eeb00f/pydantic_core-2.33.2-cp313-cp313-win32.whl", hash = "sha256:52fb90784e0a242bb96ec53f42196a17278855b0f31ac7c3cc6f5c1ec4811849", size = 1900473, upload-time = "2025-04-23T18:32:14.034Z" },
    { url = "https://files.pythonhosted.org/packages/a0/75/4a0a9bac998d78d889def5e4ef2b065acba8cae8c93696906c3a91f310ca/pydantic_core-2.33.2-cp313-cp313-win_amd64.whl", hash = "sha256:c083a3bdd5a93dfe480f1125926afcdbf2917ae714bdb80b36d34318b2bec5d9", size = 1955269, upload-time = "2025-04-23T18:32:15.783Z" },
    { url = "https://files.pythonhosted.org/packages/f9/86/1beda0576969592f1497b4ce8e7bc8cbdf614c352426271b1b10d5f0aa64/pydantic_core-2.33.2-cp313-cp313-win_arm64.whl", hash = "sha256:e80b087132752f6b3d714f041ccf74403799d3b23a72722ea2e6ba2e892555b9", size = 1893921, upload-time = "2025-04-23T18:32:18.473Z" },
    { url = "https://files.pythonhosted.org/packages/a4/7d/e09391c2eebeab681df2b74bfe6c43422fffede8dc74187b2b0bf6fd7571/pydantic_core-2.33.2-cp313-cp313t-macosx_11_0_arm64.whl", hash = "sha256:61c18fba8e5e9db3ab908620af374db0ac1baa69f0f32df4f61ae23f15e586ac", size = 1806162, upload-time = "2025-04-23T18:32:20.188Z" },
    { url = "https://files.pythonhosted.org/packages/f1/3d/847b6b1fed9f8ed3bb95a9ad04fbd0b212e832d4f0f50ff4d9ee5a9f15cf/pydantic_core-2.33.2-cp313-cp313t-manylinux_2_17_x86_64.manylinux2014_x86_64.whl", hash = "sha256:95237e53bb015f67b63c91af7518a62a8660376a6a0db19b89acc77a4d6199f5", size = 1981560, upload-time = "2025-04-23T18:32:22.354Z" },
    { url = "https://files.pythonhosted.org/packages/6f/9a/e73262f6c6656262b5fdd723ad90f518f579b7bc8622e43a942eec53c938/pydantic_core-2.33.2-cp313-cp313t-win_amd64.whl", hash = "sha256:c2fc0a768ef76c15ab9238afa6da7f69895bb5d1ee83aeea2e3509af4472d0b9", size = 1935777, upload-time = "2025-04-23T18:32:25.088Z" },
]

[[package]]
name = "pydantic-settings"
version = "2.9.1"
source = { registry = "https://pypi.org/simple" }
dependencies = [
    { name = "pydantic" },
    { name = "python-dotenv" },
    { name = "typing-inspection" },
]
sdist = { url = "https://files.pythonhosted.org/packages/67/1d/42628a2c33e93f8e9acbde0d5d735fa0850f3e6a2f8cb1eb6c40b9a732ac/pydantic_settings-2.9.1.tar.gz", hash = "sha256:c509bf79d27563add44e8446233359004ed85066cd096d8b510f715e6ef5d268", size = 163234, upload-time = "2025-04-18T16:44:48.265Z" }
wheels = [
    { url = "https://files.pythonhosted.org/packages/b6/5f/d6d641b490fd3ec2c4c13b4244d68deea3a1b970a97be64f34fb5504ff72/pydantic_settings-2.9.1-py3-none-any.whl", hash = "sha256:59b4f431b1defb26fe620c71a7d3968a710d719f5f4cdbbdb7926edeb770f6ef", size = 44356, upload-time = "2025-04-18T16:44:46.617Z" },
]

[[package]]
name = "pygments"
version = "2.19.1"
source = { registry = "https://pypi.org/simple" }
sdist = { url = "https://files.pythonhosted.org/packages/7c/2d/c3338d48ea6cc0feb8446d8e6937e1408088a72a39937982cc6111d17f84/pygments-2.19.1.tar.gz", hash = "sha256:61c16d2a8576dc0649d9f39e089b5f02bcd27fba10d8fb4dcc28173f7a45151f", size = 4968581, upload-time = "2025-01-06T17:26:30.443Z" }
wheels = [
    { url = "https://files.pythonhosted.org/packages/8a/0b/9fcc47d19c48b59121088dd6da2488a49d5f72dacf8262e2790a1d2c7d15/pygments-2.19.1-py3-none-any.whl", hash = "sha256:9ea1544ad55cecf4b8242fab6dd35a93bbce657034b0611ee383099054ab6d8c", size = 1225293, upload-time = "2025-01-06T17:26:25.553Z" },
]

[[package]]
name = "python-dotenv"
version = "1.1.0"
source = { registry = "https://pypi.org/simple" }
sdist = { url = "https://files.pythonhosted.org/packages/88/2c/7bb1416c5620485aa793f2de31d3df393d3686aa8a8506d11e10e13c5baf/python_dotenv-1.1.0.tar.gz", hash = "sha256:41f90bc6f5f177fb41f53e87666db362025010eb28f60a01c9143bfa33a2b2d5", size = 39920, upload-time = "2025-03-25T10:14:56.835Z" }
wheels = [
    { url = "https://files.pythonhosted.org/packages/1e/18/98a99ad95133c6a6e2005fe89faedf294a748bd5dc803008059409ac9b1e/python_dotenv-1.1.0-py3-none-any.whl", hash = "sha256:d7c01d9e2293916c18baf562d95698754b0dbbb5e74d457c45d4f6561fb9d55d", size = 20256, upload-time = "2025-03-25T10:14:55.034Z" },
]

[[package]]
name = "pyyaml"
version = "6.0.2"
source = { registry = "https://pypi.org/simple" }
sdist = { url = "https://files.pythonhosted.org/packages/54/ed/79a089b6be93607fa5cdaedf301d7dfb23af5f25c398d5ead2525b063e17/pyyaml-6.0.2.tar.gz", hash = "sha256:d584d9ec91ad65861cc08d42e834324ef890a082e591037abe114850ff7bbc3e", size = 130631, upload-time = "2024-08-06T20:33:50.674Z" }
wheels = [
    { url = "https://files.pythonhosted.org/packages/ef/e3/3af305b830494fa85d95f6d95ef7fa73f2ee1cc8ef5b495c7c3269fb835f/PyYAML-6.0.2-cp313-cp313-macosx_10_13_x86_64.whl", hash = "sha256:efdca5630322a10774e8e98e1af481aad470dd62c3170801852d752aa7a783ba", size = 181309, upload-time = "2024-08-06T20:32:43.4Z" },
    { url = "https://files.pythonhosted.org/packages/45/9f/3b1c20a0b7a3200524eb0076cc027a970d320bd3a6592873c85c92a08731/PyYAML-6.0.2-cp313-cp313-macosx_11_0_arm64.whl", hash = "sha256:50187695423ffe49e2deacb8cd10510bc361faac997de9efef88badc3bb9e2d1", size = 171679, upload-time = "2024-08-06T20:32:44.801Z" },
    { url = "https://files.pythonhosted.org/packages/7c/9a/337322f27005c33bcb656c655fa78325b730324c78620e8328ae28b64d0c/PyYAML-6.0.2-cp313-cp313-manylinux_2_17_aarch64.manylinux2014_aarch64.whl", hash = "sha256:0ffe8360bab4910ef1b9e87fb812d8bc0a308b0d0eef8c8f44e0254ab3b07133", size = 733428, upload-time = "2024-08-06T20:32:46.432Z" },
    { url = "https://files.pythonhosted.org/packages/a3/69/864fbe19e6c18ea3cc196cbe5d392175b4cf3d5d0ac1403ec3f2d237ebb5/PyYAML-6.0.2-cp313-cp313-manylinux_2_17_s390x.manylinux2014_s390x.whl", hash = "sha256:17e311b6c678207928d649faa7cb0d7b4c26a0ba73d41e99c4fff6b6c3276484", size = 763361, upload-time = "2024-08-06T20:32:51.188Z" },
    { url = "https://files.pythonhosted.org/packages/04/24/b7721e4845c2f162d26f50521b825fb061bc0a5afcf9a386840f23ea19fa/PyYAML-6.0.2-cp313-cp313-manylinux_2_17_x86_64.manylinux2014_x86_64.whl", hash = "sha256:70b189594dbe54f75ab3a1acec5f1e3faa7e8cf2f1e08d9b561cb41b845f69d5", size = 759523, upload-time = "2024-08-06T20:32:53.019Z" },
    { url = "https://files.pythonhosted.org/packages/2b/b2/e3234f59ba06559c6ff63c4e10baea10e5e7df868092bf9ab40e5b9c56b6/PyYAML-6.0.2-cp313-cp313-musllinux_1_1_aarch64.whl", hash = "sha256:41e4e3953a79407c794916fa277a82531dd93aad34e29c2a514c2c0c5fe971cc", size = 726660, upload-time = "2024-08-06T20:32:54.708Z" },
    { url = "https://files.pythonhosted.org/packages/fe/0f/25911a9f080464c59fab9027482f822b86bf0608957a5fcc6eaac85aa515/PyYAML-6.0.2-cp313-cp313-musllinux_1_1_x86_64.whl", hash = "sha256:68ccc6023a3400877818152ad9a1033e3db8625d899c72eacb5a668902e4d652", size = 751597, upload-time = "2024-08-06T20:32:56.985Z" },
    { url = "https://files.pythonhosted.org/packages/14/0d/e2c3b43bbce3cf6bd97c840b46088a3031085179e596d4929729d8d68270/PyYAML-6.0.2-cp313-cp313-win32.whl", hash = "sha256:bc2fa7c6b47d6bc618dd7fb02ef6fdedb1090ec036abab80d4681424b84c1183", size = 140527, upload-time = "2024-08-06T20:33:03.001Z" },
    { url = "https://files.pythonhosted.org/packages/fa/de/02b54f42487e3d3c6efb3f89428677074ca7bf43aae402517bc7cca949f3/PyYAML-6.0.2-cp313-cp313-win_amd64.whl", hash = "sha256:8388ee1976c416731879ac16da0aff3f63b286ffdd57cdeb95f3f2e085687563", size = 156446, upload-time = "2024-08-06T20:33:04.33Z" },
]

[[package]]
name = "questionary"
version = "2.1.0"
source = { registry = "https://pypi.org/simple" }
dependencies = [
    { name = "prompt-toolkit" },
]
sdist = { url = "https://files.pythonhosted.org/packages/a8/b8/d16eb579277f3de9e56e5ad25280fab52fc5774117fb70362e8c2e016559/questionary-2.1.0.tar.gz", hash = "sha256:6302cdd645b19667d8f6e6634774e9538bfcd1aad9be287e743d96cacaf95587", size = 26775, upload-time = "2024-12-29T11:49:17.802Z" }
wheels = [
    { url = "https://files.pythonhosted.org/packages/ad/3f/11dd4cd4f39e05128bfd20138faea57bec56f9ffba6185d276e3107ba5b2/questionary-2.1.0-py3-none-any.whl", hash = "sha256:44174d237b68bc828e4878c763a9ad6790ee61990e0ae72927694ead57bab8ec", size = 36747, upload-time = "2024-12-29T11:49:16.734Z" },
]

[[package]]
name = "requests"
version = "2.32.3"
source = { registry = "https://pypi.org/simple" }
dependencies = [
    { name = "certifi" },
    { name = "charset-normalizer" },
    { name = "idna" },
    { name = "urllib3" },
]
sdist = { url = "https://files.pythonhosted.org/packages/63/70/2bf7780ad2d390a8d301ad0b550f1581eadbd9a20f896afe06353c2a2913/requests-2.32.3.tar.gz", hash = "sha256:55365417734eb18255590a9ff9eb97e9e1da868d4ccd6402399eaf68af20a760", size = 131218, upload-time = "2024-05-29T15:37:49.536Z" }
wheels = [
    { url = "https://files.pythonhosted.org/packages/f9/9b/335f9764261e915ed497fcdeb11df5dfd6f7bf257d4a6a2a686d80da4d54/requests-2.32.3-py3-none-any.whl", hash = "sha256:70761cfe03c773ceb22aa2f671b4757976145175cdfca038c02654d061d6dcc6", size = 64928, upload-time = "2024-05-29T15:37:47.027Z" },
]

[[package]]
name = "rich"
version = "14.0.0"
source = { registry = "https://pypi.org/simple" }
dependencies = [
    { name = "markdown-it-py" },
    { name = "pygments" },
]
sdist = { url = "https://files.pythonhosted.org/packages/a1/53/830aa4c3066a8ab0ae9a9955976fb770fe9c6102117c8ec4ab3ea62d89e8/rich-14.0.0.tar.gz", hash = "sha256:82f1bc23a6a21ebca4ae0c45af9bdbc492ed20231dcb63f297d6d1021a9d5725", size = 224078, upload-time = "2025-03-30T14:15:14.23Z" }
wheels = [
    { url = "https://files.pythonhosted.org/packages/0d/9b/63f4c7ebc259242c89b3acafdb37b41d1185c07ff0011164674e9076b491/rich-14.0.0-py3-none-any.whl", hash = "sha256:1c9491e1951aac09caffd42f448ee3d04e58923ffe14993f6e83068dc395d7e0", size = 243229, upload-time = "2025-03-30T14:15:12.283Z" },
]

[[package]]
name = "rich-click"
version = "1.8.9"
source = { registry = "https://pypi.org/simple" }
dependencies = [
    { name = "click" },
    { name = "rich" },
    { name = "typing-extensions" },
]
sdist = { url = "https://files.pythonhosted.org/packages/b7/a8/dcc0a8ec9e91d76ecad9413a84b6d3a3310c6111cfe012d75ed385c78d96/rich_click-1.8.9.tar.gz", hash = "sha256:fd98c0ab9ddc1cf9c0b7463f68daf28b4d0033a74214ceb02f761b3ff2af3136", size = 39378, upload-time = "2025-05-19T21:33:05.569Z" }
wheels = [
    { url = "https://files.pythonhosted.org/packages/b6/c2/9fce4c8a9587c4e90500114d742fe8ef0fd92d7bad29d136bb9941add271/rich_click-1.8.9-py3-none-any.whl", hash = "sha256:c3fa81ed8a671a10de65a9e20abf642cfdac6fdb882db1ef465ee33919fbcfe2", size = 36082, upload-time = "2025-05-19T21:33:04.195Z" },
]

[[package]]
name = "roman-numerals-py"
version = "3.1.0"
source = { registry = "https://pypi.org/simple" }
sdist = { url = "https://files.pythonhosted.org/packages/30/76/48fd56d17c5bdbdf65609abbc67288728a98ed4c02919428d4f52d23b24b/roman_numerals_py-3.1.0.tar.gz", hash = "sha256:be4bf804f083a4ce001b5eb7e3c0862479d10f94c936f6c4e5f250aa5ff5bd2d", size = 9017, upload-time = "2025-02-22T07:34:54.333Z" }
wheels = [
    { url = "https://files.pythonhosted.org/packages/53/97/d2cbbaa10c9b826af0e10fdf836e1bf344d9f0abb873ebc34d1f49642d3f/roman_numerals_py-3.1.0-py3-none-any.whl", hash = "sha256:9da2ad2fb670bcf24e81070ceb3be72f6c11c440d73bd579fbeca1e9f330954c", size = 7742, upload-time = "2025-02-22T07:34:52.422Z" },
]

[[package]]
name = "roofer"
<<<<<<< HEAD
version = "1.0.0b3"
=======
version = "1.0.0b5"
>>>>>>> 634fafcf
source = { virtual = "." }
dependencies = [
    { name = "breathe" },
    { name = "bump-my-version" },
    { name = "furo" },
    { name = "laspy" },
    { name = "myst-parser" },
    { name = "pre-commit" },
    { name = "pybind11" },
    { name = "shapely" },
    { name = "sphinx" },
]

[package.metadata]
requires-dist = [
    { name = "breathe", specifier = ">=4.36.0" },
    { name = "bump-my-version", specifier = ">=1.2.0" },
    { name = "furo", specifier = ">=2024.8.6" },
    { name = "laspy", specifier = ">=2.5.4" },
    { name = "myst-parser", specifier = ">=4.0.1" },
    { name = "pre-commit", specifier = ">=4.2.0" },
    { name = "pybind11", specifier = ">=2.13.6" },
    { name = "shapely", specifier = ">=2.1.0" },
    { name = "sphinx", specifier = ">=8.2.3" },
]

[[package]]
name = "shapely"
version = "2.1.0"
source = { registry = "https://pypi.org/simple" }
dependencies = [
    { name = "numpy" },
]
sdist = { url = "https://files.pythonhosted.org/packages/fb/fe/3b0d2f828ffaceadcdcb51b75b9c62d98e62dd95ce575278de35f24a1c20/shapely-2.1.0.tar.gz", hash = "sha256:2cbe90e86fa8fc3ca8af6ffb00a77b246b918c7cf28677b7c21489b678f6b02e", size = 313617, upload-time = "2025-04-03T09:15:05.725Z" }
wheels = [
    { url = "https://files.pythonhosted.org/packages/8d/77/4e368704b2193e74498473db4461d697cc6083c96f8039367e59009d78bd/shapely-2.1.0-cp313-cp313-macosx_10_13_x86_64.whl", hash = "sha256:b64423295b563f43a043eb786e7a03200ebe68698e36d2b4b1c39f31dfb50dfb", size = 1830029, upload-time = "2025-04-03T09:14:38.795Z" },
    { url = "https://files.pythonhosted.org/packages/71/3c/d888597bda680e4de987316b05ca9db07416fa29523beff64f846503302f/shapely-2.1.0-cp313-cp313-macosx_11_0_arm64.whl", hash = "sha256:1b5578f45adc25b235b22d1ccb9a0348c8dc36f31983e57ea129a88f96f7b870", size = 1637999, upload-time = "2025-04-03T09:14:40.209Z" },
    { url = "https://files.pythonhosted.org/packages/03/8d/ee0e23b7ef88fba353c63a81f1f329c77f5703835db7b165e7c0b8b7f839/shapely-2.1.0-cp313-cp313-manylinux_2_17_aarch64.manylinux2014_aarch64.whl", hash = "sha256:d1a7e83d383b27f02b684e50ab7f34e511c92e33b6ca164a6a9065705dd64bcb", size = 2929348, upload-time = "2025-04-03T09:14:42.11Z" },
    { url = "https://files.pythonhosted.org/packages/d1/a7/5c9cb413e4e2ce52c16be717e94abd40ce91b1f8974624d5d56154c5d40b/shapely-2.1.0-cp313-cp313-manylinux_2_17_x86_64.manylinux2014_x86_64.whl", hash = "sha256:942031eb4d8f7b3b22f43ba42c09c7aa3d843aa10d5cc1619fe816e923b66e55", size = 3048973, upload-time = "2025-04-03T09:14:43.841Z" },
    { url = "https://files.pythonhosted.org/packages/84/23/45b90c0bd2157b238490ca56ef2eedf959d3514c7d05475f497a2c88b6d9/shapely-2.1.0-cp313-cp313-musllinux_1_2_aarch64.whl", hash = "sha256:d2843c456a2e5627ee6271800f07277c0d2652fb287bf66464571a057dbc00b3", size = 3873148, upload-time = "2025-04-03T09:14:45.924Z" },
    { url = "https://files.pythonhosted.org/packages/c0/bc/ed7d5d37f5395166042576f0c55a12d7e56102799464ba7ea3a72a38c769/shapely-2.1.0-cp313-cp313-musllinux_1_2_x86_64.whl", hash = "sha256:8c4b17469b7f39a5e6a7cfea79f38ae08a275427f41fe8b48c372e1449147908", size = 4052655, upload-time = "2025-04-03T09:14:47.475Z" },
    { url = "https://files.pythonhosted.org/packages/c0/8f/a1dafbb10d20d1c569f2db3fb1235488f624dafe8469e8ce65356800ba31/shapely-2.1.0-cp313-cp313-win32.whl", hash = "sha256:30e967abd08fce49513d4187c01b19f139084019f33bec0673e8dbeb557c45e4", size = 1526600, upload-time = "2025-04-03T09:14:48.952Z" },
    { url = "https://files.pythonhosted.org/packages/e3/f0/9f8cdf2258d7aed742459cea51c70d184de92f5d2d6f5f7f1ded90a18c31/shapely-2.1.0-cp313-cp313-win_amd64.whl", hash = "sha256:1dc8d4364483a14aba4c844b7bd16a6fa3728887e2c33dfa1afa34a3cf4d08a5", size = 1707115, upload-time = "2025-04-03T09:14:50.445Z" },
    { url = "https://files.pythonhosted.org/packages/75/ed/32952df461753a65b3e5d24c8efb361d3a80aafaef0b70d419063f6f2c11/shapely-2.1.0-cp313-cp313t-macosx_10_13_x86_64.whl", hash = "sha256:673e073fea099d1c82f666fb7ab0a00a77eff2999130a69357ce11941260d855", size = 1824847, upload-time = "2025-04-03T09:14:52.358Z" },
    { url = "https://files.pythonhosted.org/packages/ff/b9/2284de512af30b02f93ddcdd2e5c79834a3cf47fa3ca11b0f74396feb046/shapely-2.1.0-cp313-cp313t-macosx_11_0_arm64.whl", hash = "sha256:6d1513f915a56de67659fe2047c1ad5ff0f8cbff3519d1e74fced69c9cb0e7da", size = 1631035, upload-time = "2025-04-03T09:14:53.739Z" },
    { url = "https://files.pythonhosted.org/packages/35/16/a59f252a7e736b73008f10d0950ffeeb0d5953be7c0bdffd39a02a6ba310/shapely-2.1.0-cp313-cp313t-manylinux_2_17_aarch64.manylinux2014_aarch64.whl", hash = "sha256:0d6a7043178890b9e028d80496ff4c79dc7629bff4d78a2f25323b661756bab8", size = 2968639, upload-time = "2025-04-03T09:14:55.674Z" },
    { url = "https://files.pythonhosted.org/packages/a5/0a/6a20eca7b0092cfa243117e8e145a58631a4833a0a519ec9b445172e83a0/shapely-2.1.0-cp313-cp313t-manylinux_2_17_x86_64.manylinux2014_x86_64.whl", hash = "sha256:cb638378dc3d76f7e85b67d7e2bb1366811912430ac9247ac00c127c2b444cdc", size = 3055713, upload-time = "2025-04-03T09:14:57.564Z" },
    { url = "https://files.pythonhosted.org/packages/fb/44/eeb0c7583b1453d1cf7a319a1d738e08f98a5dc993fa1ef3c372983e4cb5/shapely-2.1.0-cp313-cp313t-musllinux_1_2_aarch64.whl", hash = "sha256:737124e87d91d616acf9a911f74ac55e05db02a43a6a7245b3d663817b876055", size = 3890478, upload-time = "2025-04-03T09:14:59.139Z" },
    { url = "https://files.pythonhosted.org/packages/5d/6e/37ff3c6af1d408cacb0a7d7bfea7b8ab163a5486e35acb08997eae9d8756/shapely-2.1.0-cp313-cp313t-musllinux_1_2_x86_64.whl", hash = "sha256:8e6c229e7bb87aae5df82fa00b6718987a43ec168cc5affe095cca59d233f314", size = 4036148, upload-time = "2025-04-03T09:15:01.328Z" },
    { url = "https://files.pythonhosted.org/packages/c8/6a/8c0b7de3aeb5014a23f06c5e9d3c7852ebcf0d6b00fe660b93261e310e24/shapely-2.1.0-cp313-cp313t-win32.whl", hash = "sha256:a9580bda119b1f42f955aa8e52382d5c73f7957e0203bc0c0c60084846f3db94", size = 1535993, upload-time = "2025-04-03T09:15:02.973Z" },
    { url = "https://files.pythonhosted.org/packages/a8/91/ae80359a58409d52e4d62c7eacc7eb3ddee4b9135f1db884b6a43cf2e174/shapely-2.1.0-cp313-cp313t-win_amd64.whl", hash = "sha256:e8ff4e5cfd799ba5b6f37b5d5527dbd85b4a47c65b6d459a03d0962d2a9d4d10", size = 1717777, upload-time = "2025-04-03T09:15:04.461Z" },
]

[[package]]
name = "sniffio"
version = "1.3.1"
source = { registry = "https://pypi.org/simple" }
sdist = { url = "https://files.pythonhosted.org/packages/a2/87/a6771e1546d97e7e041b6ae58d80074f81b7d5121207425c964ddf5cfdbd/sniffio-1.3.1.tar.gz", hash = "sha256:f4324edc670a0f49750a81b895f35c3adb843cca46f0530f79fc1babb23789dc", size = 20372, upload-time = "2024-02-25T23:20:04.057Z" }
wheels = [
    { url = "https://files.pythonhosted.org/packages/e9/44/75a9c9421471a6c4805dbf2356f7c181a29c1879239abab1ea2cc8f38b40/sniffio-1.3.1-py3-none-any.whl", hash = "sha256:2f6da418d1f1e0fddd844478f41680e794e6051915791a034ff65e5f100525a2", size = 10235, upload-time = "2024-02-25T23:20:01.196Z" },
]

[[package]]
name = "snowballstemmer"
version = "3.0.1"
source = { registry = "https://pypi.org/simple" }
sdist = { url = "https://files.pythonhosted.org/packages/75/a7/9810d872919697c9d01295633f5d574fb416d47e535f258272ca1f01f447/snowballstemmer-3.0.1.tar.gz", hash = "sha256:6d5eeeec8e9f84d4d56b847692bacf79bc2c8e90c7f80ca4444ff8b6f2e52895", size = 105575, upload-time = "2025-05-09T16:34:51.843Z" }
wheels = [
    { url = "https://files.pythonhosted.org/packages/c8/78/3565d011c61f5a43488987ee32b6f3f656e7f107ac2782dd57bdd7d91d9a/snowballstemmer-3.0.1-py3-none-any.whl", hash = "sha256:6cd7b3897da8d6c9ffb968a6781fa6532dce9c3618a4b127d920dab764a19064", size = 103274, upload-time = "2025-05-09T16:34:50.371Z" },
]

[[package]]
name = "soupsieve"
version = "2.7"
source = { registry = "https://pypi.org/simple" }
sdist = { url = "https://files.pythonhosted.org/packages/3f/f4/4a80cd6ef364b2e8b65b15816a843c0980f7a5a2b4dc701fc574952aa19f/soupsieve-2.7.tar.gz", hash = "sha256:ad282f9b6926286d2ead4750552c8a6142bc4c783fd66b0293547c8fe6ae126a", size = 103418, upload-time = "2025-04-20T18:50:08.518Z" }
wheels = [
    { url = "https://files.pythonhosted.org/packages/e7/9c/0e6afc12c269578be5c0c1c9f4b49a8d32770a080260c333ac04cc1c832d/soupsieve-2.7-py3-none-any.whl", hash = "sha256:6e60cc5c1ffaf1cebcc12e8188320b72071e922c2e897f737cadce79ad5d30c4", size = 36677, upload-time = "2025-04-20T18:50:07.196Z" },
]

[[package]]
name = "sphinx"
version = "8.2.3"
source = { registry = "https://pypi.org/simple" }
dependencies = [
    { name = "alabaster" },
    { name = "babel" },
    { name = "colorama", marker = "sys_platform == 'win32'" },
    { name = "docutils" },
    { name = "imagesize" },
    { name = "jinja2" },
    { name = "packaging" },
    { name = "pygments" },
    { name = "requests" },
    { name = "roman-numerals-py" },
    { name = "snowballstemmer" },
    { name = "sphinxcontrib-applehelp" },
    { name = "sphinxcontrib-devhelp" },
    { name = "sphinxcontrib-htmlhelp" },
    { name = "sphinxcontrib-jsmath" },
    { name = "sphinxcontrib-qthelp" },
    { name = "sphinxcontrib-serializinghtml" },
]
sdist = { url = "https://files.pythonhosted.org/packages/38/ad/4360e50ed56cb483667b8e6dadf2d3fda62359593faabbe749a27c4eaca6/sphinx-8.2.3.tar.gz", hash = "sha256:398ad29dee7f63a75888314e9424d40f52ce5a6a87ae88e7071e80af296ec348", size = 8321876, upload-time = "2025-03-02T22:31:59.658Z" }
wheels = [
    { url = "https://files.pythonhosted.org/packages/31/53/136e9eca6e0b9dc0e1962e2c908fbea2e5ac000c2a2fbd9a35797958c48b/sphinx-8.2.3-py3-none-any.whl", hash = "sha256:4405915165f13521d875a8c29c8970800a0141c14cc5416a38feca4ea5d9b9c3", size = 3589741, upload-time = "2025-03-02T22:31:56.836Z" },
]

[[package]]
name = "sphinx-basic-ng"
version = "1.0.0b2"
source = { registry = "https://pypi.org/simple" }
dependencies = [
    { name = "sphinx" },
]
sdist = { url = "https://files.pythonhosted.org/packages/98/0b/a866924ded68efec7a1759587a4e478aec7559d8165fac8b2ad1c0e774d6/sphinx_basic_ng-1.0.0b2.tar.gz", hash = "sha256:9ec55a47c90c8c002b5960c57492ec3021f5193cb26cebc2dc4ea226848651c9", size = 20736, upload-time = "2023-07-08T18:40:54.166Z" }
wheels = [
    { url = "https://files.pythonhosted.org/packages/3c/dd/018ce05c532a22007ac58d4f45232514cd9d6dd0ee1dc374e309db830983/sphinx_basic_ng-1.0.0b2-py3-none-any.whl", hash = "sha256:eb09aedbabfb650607e9b4b68c9d240b90b1e1be221d6ad71d61c52e29f7932b", size = 22496, upload-time = "2023-07-08T18:40:52.659Z" },
]

[[package]]
name = "sphinxcontrib-applehelp"
version = "2.0.0"
source = { registry = "https://pypi.org/simple" }
sdist = { url = "https://files.pythonhosted.org/packages/ba/6e/b837e84a1a704953c62ef8776d45c3e8d759876b4a84fe14eba2859106fe/sphinxcontrib_applehelp-2.0.0.tar.gz", hash = "sha256:2f29ef331735ce958efa4734873f084941970894c6090408b079c61b2e1c06d1", size = 20053, upload-time = "2024-07-29T01:09:00.465Z" }
wheels = [
    { url = "https://files.pythonhosted.org/packages/5d/85/9ebeae2f76e9e77b952f4b274c27238156eae7979c5421fba91a28f4970d/sphinxcontrib_applehelp-2.0.0-py3-none-any.whl", hash = "sha256:4cd3f0ec4ac5dd9c17ec65e9ab272c9b867ea77425228e68ecf08d6b28ddbdb5", size = 119300, upload-time = "2024-07-29T01:08:58.99Z" },
]

[[package]]
name = "sphinxcontrib-devhelp"
version = "2.0.0"
source = { registry = "https://pypi.org/simple" }
sdist = { url = "https://files.pythonhosted.org/packages/f6/d2/5beee64d3e4e747f316bae86b55943f51e82bb86ecd325883ef65741e7da/sphinxcontrib_devhelp-2.0.0.tar.gz", hash = "sha256:411f5d96d445d1d73bb5d52133377b4248ec79db5c793ce7dbe59e074b4dd1ad", size = 12967, upload-time = "2024-07-29T01:09:23.417Z" }
wheels = [
    { url = "https://files.pythonhosted.org/packages/35/7a/987e583882f985fe4d7323774889ec58049171828b58c2217e7f79cdf44e/sphinxcontrib_devhelp-2.0.0-py3-none-any.whl", hash = "sha256:aefb8b83854e4b0998877524d1029fd3e6879210422ee3780459e28a1f03a8a2", size = 82530, upload-time = "2024-07-29T01:09:21.945Z" },
]

[[package]]
name = "sphinxcontrib-htmlhelp"
version = "2.1.0"
source = { registry = "https://pypi.org/simple" }
sdist = { url = "https://files.pythonhosted.org/packages/43/93/983afd9aa001e5201eab16b5a444ed5b9b0a7a010541e0ddfbbfd0b2470c/sphinxcontrib_htmlhelp-2.1.0.tar.gz", hash = "sha256:c9e2916ace8aad64cc13a0d233ee22317f2b9025b9cf3295249fa985cc7082e9", size = 22617, upload-time = "2024-07-29T01:09:37.889Z" }
wheels = [
    { url = "https://files.pythonhosted.org/packages/0a/7b/18a8c0bcec9182c05a0b3ec2a776bba4ead82750a55ff798e8d406dae604/sphinxcontrib_htmlhelp-2.1.0-py3-none-any.whl", hash = "sha256:166759820b47002d22914d64a075ce08f4c46818e17cfc9470a9786b759b19f8", size = 98705, upload-time = "2024-07-29T01:09:36.407Z" },
]

[[package]]
name = "sphinxcontrib-jsmath"
version = "1.0.1"
source = { registry = "https://pypi.org/simple" }
sdist = { url = "https://files.pythonhosted.org/packages/b2/e8/9ed3830aeed71f17c026a07a5097edcf44b692850ef215b161b8ad875729/sphinxcontrib-jsmath-1.0.1.tar.gz", hash = "sha256:a9925e4a4587247ed2191a22df5f6970656cb8ca2bd6284309578f2153e0c4b8", size = 5787, upload-time = "2019-01-21T16:10:16.347Z" }
wheels = [
    { url = "https://files.pythonhosted.org/packages/c2/42/4c8646762ee83602e3fb3fbe774c2fac12f317deb0b5dbeeedd2d3ba4b77/sphinxcontrib_jsmath-1.0.1-py2.py3-none-any.whl", hash = "sha256:2ec2eaebfb78f3f2078e73666b1415417a116cc848b72e5172e596c871103178", size = 5071, upload-time = "2019-01-21T16:10:14.333Z" },
]

[[package]]
name = "sphinxcontrib-qthelp"
version = "2.0.0"
source = { registry = "https://pypi.org/simple" }
sdist = { url = "https://files.pythonhosted.org/packages/68/bc/9104308fc285eb3e0b31b67688235db556cd5b0ef31d96f30e45f2e51cae/sphinxcontrib_qthelp-2.0.0.tar.gz", hash = "sha256:4fe7d0ac8fc171045be623aba3e2a8f613f8682731f9153bb2e40ece16b9bbab", size = 17165, upload-time = "2024-07-29T01:09:56.435Z" }
wheels = [
    { url = "https://files.pythonhosted.org/packages/27/83/859ecdd180cacc13b1f7e857abf8582a64552ea7a061057a6c716e790fce/sphinxcontrib_qthelp-2.0.0-py3-none-any.whl", hash = "sha256:b18a828cdba941ccd6ee8445dbe72ffa3ef8cbe7505d8cd1fa0d42d3f2d5f3eb", size = 88743, upload-time = "2024-07-29T01:09:54.885Z" },
]

[[package]]
name = "sphinxcontrib-serializinghtml"
version = "2.0.0"
source = { registry = "https://pypi.org/simple" }
sdist = { url = "https://files.pythonhosted.org/packages/3b/44/6716b257b0aa6bfd51a1b31665d1c205fb12cb5ad56de752dfa15657de2f/sphinxcontrib_serializinghtml-2.0.0.tar.gz", hash = "sha256:e9d912827f872c029017a53f0ef2180b327c3f7fd23c87229f7a8e8b70031d4d", size = 16080, upload-time = "2024-07-29T01:10:09.332Z" }
wheels = [
    { url = "https://files.pythonhosted.org/packages/52/a7/d2782e4e3f77c8450f727ba74a8f12756d5ba823d81b941f1b04da9d033a/sphinxcontrib_serializinghtml-2.0.0-py3-none-any.whl", hash = "sha256:6e2cb0eef194e10c27ec0023bfeb25badbbb5868244cf5bc5bdc04e4464bf331", size = 92072, upload-time = "2024-07-29T01:10:08.203Z" },
]

[[package]]
name = "tomlkit"
version = "0.13.3"
source = { registry = "https://pypi.org/simple" }
sdist = { url = "https://files.pythonhosted.org/packages/cc/18/0bbf3884e9eaa38819ebe46a7bd25dcd56b67434402b66a58c4b8e552575/tomlkit-0.13.3.tar.gz", hash = "sha256:430cf247ee57df2b94ee3fbe588e71d362a941ebb545dec29b53961d61add2a1", size = 185207, upload-time = "2025-06-05T07:13:44.947Z" }
wheels = [
    { url = "https://files.pythonhosted.org/packages/bd/75/8539d011f6be8e29f339c42e633aae3cb73bffa95dd0f9adec09b9c58e85/tomlkit-0.13.3-py3-none-any.whl", hash = "sha256:c89c649d79ee40629a9fda55f8ace8c6a1b42deb912b2a8fd8d942ddadb606b0", size = 38901, upload-time = "2025-06-05T07:13:43.546Z" },
]

[[package]]
name = "typing-extensions"
version = "4.13.2"
source = { registry = "https://pypi.org/simple" }
sdist = { url = "https://files.pythonhosted.org/packages/f6/37/23083fcd6e35492953e8d2aaaa68b860eb422b34627b13f2ce3eb6106061/typing_extensions-4.13.2.tar.gz", hash = "sha256:e6c81219bd689f51865d9e372991c540bda33a0379d5573cddb9a3a23f7caaef", size = 106967, upload-time = "2025-04-10T14:19:05.416Z" }
wheels = [
    { url = "https://files.pythonhosted.org/packages/8b/54/b1ae86c0973cc6f0210b53d508ca3641fb6d0c56823f288d108bc7ab3cc8/typing_extensions-4.13.2-py3-none-any.whl", hash = "sha256:a439e7c04b49fec3e5d3e2beaa21755cadbbdc391694e28ccdd36ca4a1408f8c", size = 45806, upload-time = "2025-04-10T14:19:03.967Z" },
]

[[package]]
name = "typing-inspection"
version = "0.4.1"
source = { registry = "https://pypi.org/simple" }
dependencies = [
    { name = "typing-extensions" },
]
sdist = { url = "https://files.pythonhosted.org/packages/f8/b1/0c11f5058406b3af7609f121aaa6b609744687f1d158b3c3a5bf4cc94238/typing_inspection-0.4.1.tar.gz", hash = "sha256:6ae134cc0203c33377d43188d4064e9b357dba58cff3185f22924610e70a9d28", size = 75726, upload-time = "2025-05-21T18:55:23.885Z" }
wheels = [
    { url = "https://files.pythonhosted.org/packages/17/69/cd203477f944c353c31bade965f880aa1061fd6bf05ded0726ca845b6ff7/typing_inspection-0.4.1-py3-none-any.whl", hash = "sha256:389055682238f53b04f7badcb49b989835495a96700ced5dab2d8feae4b26f51", size = 14552, upload-time = "2025-05-21T18:55:22.152Z" },
]

[[package]]
name = "urllib3"
version = "2.4.0"
source = { registry = "https://pypi.org/simple" }
sdist = { url = "https://files.pythonhosted.org/packages/8a/78/16493d9c386d8e60e442a35feac5e00f0913c0f4b7c217c11e8ec2ff53e0/urllib3-2.4.0.tar.gz", hash = "sha256:414bc6535b787febd7567804cc015fee39daab8ad86268f1310a9250697de466", size = 390672, upload-time = "2025-04-10T15:23:39.232Z" }
wheels = [
    { url = "https://files.pythonhosted.org/packages/6b/11/cc635220681e93a0183390e26485430ca2c7b5f9d33b15c74c2861cb8091/urllib3-2.4.0-py3-none-any.whl", hash = "sha256:4e16665048960a0900c702d4a66415956a584919c03361cac9f1df5c5dd7e813", size = 128680, upload-time = "2025-04-10T15:23:37.377Z" },
]

[[package]]
name = "virtualenv"
version = "20.31.2"
source = { registry = "https://pypi.org/simple" }
dependencies = [
    { name = "distlib" },
    { name = "filelock" },
    { name = "platformdirs" },
]
sdist = { url = "https://files.pythonhosted.org/packages/56/2c/444f465fb2c65f40c3a104fd0c495184c4f2336d65baf398e3c75d72ea94/virtualenv-20.31.2.tar.gz", hash = "sha256:e10c0a9d02835e592521be48b332b6caee6887f332c111aa79a09b9e79efc2af", size = 6076316, upload-time = "2025-05-08T17:58:23.811Z" }
wheels = [
    { url = "https://files.pythonhosted.org/packages/f3/40/b1c265d4b2b62b58576588510fc4d1fe60a86319c8de99fd8e9fec617d2c/virtualenv-20.31.2-py3-none-any.whl", hash = "sha256:36efd0d9650ee985f0cad72065001e66d49a6f24eb44d98980f630686243cf11", size = 6057982, upload-time = "2025-05-08T17:58:21.15Z" },
]

[[package]]
name = "wcmatch"
version = "10.0"
source = { registry = "https://pypi.org/simple" }
dependencies = [
    { name = "bracex" },
]
sdist = { url = "https://files.pythonhosted.org/packages/41/ab/b3a52228538ccb983653c446c1656eddf1d5303b9cb8b9aef6a91299f862/wcmatch-10.0.tar.gz", hash = "sha256:e72f0de09bba6a04e0de70937b0cf06e55f36f37b3deb422dfaf854b867b840a", size = 115578, upload-time = "2024-09-26T18:39:52.505Z" }
wheels = [
    { url = "https://files.pythonhosted.org/packages/ab/df/4ee467ab39cc1de4b852c212c1ed3becfec2e486a51ac1ce0091f85f38d7/wcmatch-10.0-py3-none-any.whl", hash = "sha256:0dd927072d03c0a6527a20d2e6ad5ba8d0380e60870c383bc533b71744df7b7a", size = 39347, upload-time = "2024-09-26T18:39:51.002Z" },
]

[[package]]
name = "wcwidth"
version = "0.2.13"
source = { registry = "https://pypi.org/simple" }
sdist = { url = "https://files.pythonhosted.org/packages/6c/63/53559446a878410fc5a5974feb13d31d78d752eb18aeba59c7fef1af7598/wcwidth-0.2.13.tar.gz", hash = "sha256:72ea0c06399eb286d978fdedb6923a9eb47e1c486ce63e9b4e64fc18303972b5", size = 101301, upload-time = "2024-01-06T02:10:57.829Z" }
wheels = [
    { url = "https://files.pythonhosted.org/packages/fd/84/fd2ba7aafacbad3c4201d395674fc6348826569da3c0937e75505ead3528/wcwidth-0.2.13-py2.py3-none-any.whl", hash = "sha256:3da69048e4540d84af32131829ff948f1e022c1c6bdb8d6102117aac784f6859", size = 34166, upload-time = "2024-01-06T02:10:55.763Z" },
]<|MERGE_RESOLUTION|>--- conflicted
+++ resolved
@@ -614,11 +614,7 @@
 
 [[package]]
 name = "roofer"
-<<<<<<< HEAD
-version = "1.0.0b3"
-=======
 version = "1.0.0b5"
->>>>>>> 634fafcf
 source = { virtual = "." }
 dependencies = [
     { name = "breathe" },
