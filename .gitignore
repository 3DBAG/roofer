# Build dirs
cmake-build-*

# CMake
CMakeUserPresets.json

# IDE
.idea
.run

# Test dirs
tests/data/*
!tests/data/README.md
!tests/data/*.md5
tests/output/*
!tests/output/README.md
<<<<<<< HEAD
!tests/output/label-style.qml
resources/roofer_data

# Local build scripts
build-deps-balazs.sh

# Virtual environments
.venv
=======

# Documentation
docs/html

# Misc
build-deps-balazs.sh
>>>>>>> 94547c64
<|MERGE_RESOLUTION|>--- conflicted
+++ resolved
@@ -14,20 +14,12 @@
 !tests/data/*.md5
 tests/output/*
 !tests/output/README.md
-<<<<<<< HEAD
-!tests/output/label-style.qml
-resources/roofer_data
+
+# Documentation
+docs/html
 
 # Local build scripts
 build-deps-balazs.sh
 
 # Virtual environments
-.venv
-=======
-
-# Documentation
-docs/html
-
-# Misc
-build-deps-balazs.sh
->>>>>>> 94547c64
+.venv