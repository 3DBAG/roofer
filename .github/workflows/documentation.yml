name: Documentation

on:
  push:
<<<<<<< HEAD
    # tags:
    # - "*"
    branches: [ "main" ]
=======
    tags:
      - "*"
    branches:
      - 'main'
>>>>>>> be724c3e
    # pull_request:
    #   branches: ["develop"]

jobs:
  deploy:
    name: Build and publish documentation
    runs-on: ubuntu-latest

    permissions:
      contents: write

    env:
      USERNAME: 3DBAG
      FEED_URL: https://nuget.pkg.github.com/3DBAG/index.json
      VCPKG_BINARY_SOURCES: "clear;nuget,https://nuget.pkg.github.com/3DBAG/index.json,readwrite"

    steps:
      - uses: actions/checkout@v4
      - uses: actions/github-script@v7
        with:
          script: |
            core.exportVariable('ACTIONS_CACHE_URL', process.env.ACTIONS_CACHE_URL || '');
            core.exportVariable('ACTIONS_RUNTIME_TOKEN', process.env.ACTIONS_RUNTIME_TOKEN || '');

      - uses: nixbuild/nix-quick-install-action@v30
        # uses: cachix/install-nix-action@v31
        # with:
        #   nix_path: nixpkgs=channel:nixos-unstable
        name: "install nix"

      - name: Restore uv cache
        uses: actions/cache@v4
        with:
          path: /tmp/.uv-cache
          key: uv-${{ runner.os }}-${{ hashFiles('uv.lock') }}
          restore-keys: |
            uv-${{ runner.os }}-${{ hashFiles('uv.lock') }}
            uv-${{ runner.os }}

      - uses: nicknovitski/nix-develop@v1
        env:
          # Configure a constant location for the uv cache
          UV_CACHE_DIR: /tmp/.uv-cache
        with:
          arguments: "--ignore-environment --keep ACTIONS_CACHE_URL --keep ACTIONS_RUNTIME_TOKEN --keep VCPKG_BINARY_SOURCES --keep UV_CACHE_DIR --impure"
        name: "nix develop"

      - name: Add NuGet sources
        shell: bash
        run: |
          mono `vcpkg fetch nuget | tail -n 1` \
            sources add \
            -Source "${{ env.FEED_URL }}" \
            -StorePasswordInClearText \
            -Name GitHubPackages \
            -UserName "${{ env.USERNAME }}" \
            -Password "${{ secrets.GH_PACKAGES_TOKEN }}"
          mono `vcpkg fetch nuget | tail -n 1` \
            setapikey "${{ secrets.GH_PACKAGES_TOKEN }}" \
            -Source "${{ env.FEED_URL }}"

      - name: Configure CMake
        # Configure CMake in a 'build' subdirectory. `CMAKE_BUILD_TYPE` is only required if you are using a single-configuration generator such as make.
        # See https://cmake.org/cmake/help/latest/variable/CMAKE_BUILD_TYPE.html?highlight=cmake_build_type
        run: >
          cmake -B build
          --preset vcpkg-docs
          -DCMAKE_INSTALL_PREFIX=${{ github.workspace }}/install
          -S ${{ github.workspace }}

      - name: Build bindings
        # Build your program with the given configuration. Note that --config is needed because the default Windows generator is a multi-config generator (Visual Studio generator).
        run: |
          cmake --build build --config Release --verbose --preset gh-${{ runner.os }}
          cmake --install build --config Release --verbose

      - name: Generate Docs
        run: |
          cd docs
          make html

      - name: Deploy to GitHub Pages
        uses: peaceiris/actions-gh-pages@v4
        with:
          github_token: ${{ secrets.GITHUB_TOKEN }}
          publish_dir: ${{ github.workspace }}/docs/_build/html
          # destination_dir: dev
          publish_branch: gh-pages<|MERGE_RESOLUTION|>--- conflicted
+++ resolved
@@ -2,16 +2,10 @@
 
 on:
   push:
-<<<<<<< HEAD
-    # tags:
-    # - "*"
-    branches: [ "main" ]
-=======
     tags:
       - "*"
     branches:
       - 'main'
->>>>>>> be724c3e
     # pull_request:
     #   branches: ["develop"]
 
