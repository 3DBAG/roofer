--- conflicted
+++ resolved
@@ -165,70 +165,6 @@
 
   std::unordered_map<std::string, std::chrono::duration<double>> timings;
 
-<<<<<<< HEAD
-  auto t0 = std::chrono::high_resolution_clock::now();
-  auto PlaneDetector = roofer::reconstruction::createPlaneDetector();
-  PlaneDetector->detect(
-      building.pointcloud_building,
-      {
-          .metrics_plane_k = cfg->plane_detect_k,
-          .metrics_plane_min_points = cfg->plane_detect_min_points,
-          .metrics_plane_epsilon = cfg->plane_detect_epsilon,
-          .metrics_plane_normal_threshold = cfg->plane_detect_normal_angle,
-          .with_limits = rfcfg->limit_planedetector,
-          .limit_n_regions = rfcfg->limit_n_regions,
-          .limit_n_milliseconds = rfcfg->limit_n_milliseconds,
-      });
-  timings["PlaneDetector"] = std::chrono::high_resolution_clock::now() - t0;
-  // logger.debug("Completed PlaneDetector (roof), found {} roofplanes",
-  //  PlaneDetector->pts_per_roofplane.size());
-
-  building.roof_type = PlaneDetector->roof_type;
-  building.roof_elevation_50p = PlaneDetector->roof_elevation_50p;
-  building.roof_elevation_70p = PlaneDetector->roof_elevation_70p;
-  building.roof_elevation_min = PlaneDetector->roof_elevation_min;
-  building.roof_elevation_max = PlaneDetector->roof_elevation_max;
-  building.roof_n_planes = PlaneDetector->pts_per_roofplane.size();
-
-  bool pointcloud_insufficient = PlaneDetector->roof_type == "no points" ||
-                                 PlaneDetector->roof_type == "no planes";
-  if (pointcloud_insufficient) {
-    // building.was_skipped = true;
-    // TODO: return building status pointcloud_insufficient
-    // CityJsonWriter->write(path_output_jsonl, footprints, nullptr, nullptr,
-    //                       nullptr, attributes);
-    return;
-  }
-
-  t0 = std::chrono::high_resolution_clock::now();
-  auto PlaneDetector_ground = roofer::reconstruction::createPlaneDetector();
-  PlaneDetector_ground->detect(
-      building.pointcloud_ground,
-      {
-          .metrics_plane_k = cfg->plane_detect_k,
-          .metrics_plane_min_points = cfg->plane_detect_min_points,
-          .metrics_plane_epsilon = cfg->plane_detect_epsilon,
-          .metrics_plane_normal_threshold = cfg->plane_detect_normal_angle,
-          .with_limits = rfcfg->limit_planedetector,
-          .limit_n_regions = rfcfg->limit_n_regions,
-          .limit_n_milliseconds = rfcfg->limit_n_milliseconds,
-      });
-  timings["PlaneDetector_ground"] =
-      std::chrono::high_resolution_clock::now() - t0;
-  // logger.debug("Completed PlaneDetector (ground), found {} groundplanes",
-  //  PlaneDetector_ground->pts_per_roofplane.size());
-
-#ifdef RF_USE_RERUN
-  rec.log("world/segmented_points",
-          rerun::Collection{rerun::components::AnnotationContext{
-              rerun::datatypes::AnnotationInfo(
-                  0, "no plane", rerun::datatypes::Rgba32(30, 30, 30))}});
-  rec.log("world/segmented_points",
-          rerun::Points3D(points_roof).with_class_ids(PlaneDetector->plane_id));
-#endif
-
-=======
->>>>>>> e7629dad
   // check skip_attribute
   // logger.debug("force LoD1.1 = {}", building.force_lod11);
 
@@ -253,6 +189,9 @@
             .metrics_plane_min_points = cfg->plane_detect_min_points,
             .metrics_plane_epsilon = cfg->plane_detect_epsilon,
             .metrics_plane_normal_threshold = cfg->plane_detect_normal_angle,
+            .with_limits = rfcfg->limit_planedetector,
+            .limit_n_regions = rfcfg->limit_n_regions,
+            .limit_n_milliseconds = rfcfg->limit_n_milliseconds,
         });
     timings["PlaneDetector"] = std::chrono::high_resolution_clock::now() - t0;
     // logger.debug("Completed PlaneDetector (roof), found {} roofplanes",
@@ -277,7 +216,17 @@
 
     t0 = std::chrono::high_resolution_clock::now();
     auto PlaneDetector_ground = roofer::reconstruction::createPlaneDetector();
-    PlaneDetector_ground->detect(points_ground);
+    PlaneDetector_ground->detect(
+        points_ground,
+        {
+            .metrics_plane_k = cfg->plane_detect_k,
+            .metrics_plane_min_points = cfg->plane_detect_min_points,
+            .metrics_plane_epsilon = cfg->plane_detect_epsilon,
+            .metrics_plane_normal_threshold = cfg->plane_detect_normal_angle,
+            .with_limits = rfcfg->limit_planedetector,
+            .limit_n_regions = rfcfg->limit_n_regions,
+            .limit_n_milliseconds = rfcfg->limit_n_milliseconds,
+        });
     timings["PlaneDetector_ground"] =
         std::chrono::high_resolution_clock::now() - t0;
     // logger.debug("Completed PlaneDetector (ground), found {} groundplanes",
